--- conflicted
+++ resolved
@@ -1,15 +1,12 @@
 {
   "name": "PinpointKit",
   "version": "0.9",
-<<<<<<< HEAD
-  "summary": "A library that makes bug reporting simple for your users by allowing them to send feedback with annotated screenshots and logs.",
-=======
->>>>>>> c226e72c
   "homepage": "https://github.com/Lickability/PinpointKit",
   "source": {
       "git": "https://github.com/Lickability/PinpointKit.git",
       "tag": "0.9"
   },
+  "summary": "A library that makes bug reporting simple for your users by allowing them to send feedback with annotated screenshots and logs.",
   "authors" : {
     "Matthew Bishoff": "matt@lickability.com",
     "Brian Capps": "brian@lickability.com",
