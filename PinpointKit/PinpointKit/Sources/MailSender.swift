--- conflicted
+++ resolved
@@ -95,13 +95,8 @@
 
 private extension MFMailComposeViewController {
     
-<<<<<<< HEAD
-    func attachFeedback(feedback: Feedback) throws {
+    func attach(_ feedback: Feedback) throws {
         setToRecipients(feedback.configuration.recipients)
-=======
-    func attach(_ feedback: Feedback) throws {
-        setToRecipients(feedback.configuration?.recipients)
->>>>>>> 32c63256
         
         if let subject = feedback.configuration.title {
             setSubject(subject)
@@ -111,25 +106,14 @@
            setMessageBody(body, isHTML: false)
         }
         
-<<<<<<< HEAD
-        try attachScreenshot(feedback.screenshot, screenshotFileName: feedback.configuration.screenshotFileName)
+        try attach(feedback.screenshot, screenshotFileName: feedback.configuration.screenshotFileName)
         
         if let logs = feedback.logs {
-            try attachLogs(logs, logsFileName: feedback.configuration.logsFileName)
+            try attach(logs, logsFileName: feedback.configuration.logsFileName)
         }
         
         if let additionalInformation = feedback.configuration.additionalInformation {
-            attachAdditionalInformation(additionalInformation)
-=======
-        try attach(feedback.screenshot, screenshotFileName: feedback.configuration?.screenshotFileName ?? "Screenshot")
-        
-        if let logs = feedback.logs {
-            try attach(logs, logsFileName: feedback.configuration?.logsFileName ?? "logs")
-        }
-        
-        if let additionalInformation = feedback.configuration?.additionalInformation {
             attach(additionalInformation)
->>>>>>> 32c63256
         }
     }
     
