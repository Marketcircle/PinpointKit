--- conflicted
+++ resolved
@@ -104,13 +104,8 @@
         path?.stroke()
     }
 
-<<<<<<< HEAD
     override public func pointInside(point: CGPoint, withEvent event: UIEvent?) -> Bool {
-        return annotation.flatMap(PathForPointInsideBoxAnnotation).map({ $0.containsPoint(point) }) ?? false
-=======
-    override func pointInside(point: CGPoint, withEvent event: UIEvent?) -> Bool {
         return annotation.flatMap(PathForPointInsideBoxAnnotation).map { $0.containsPoint(point) } ?? false
->>>>>>> a2cc8b82
     }
 
 
