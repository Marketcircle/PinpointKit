--- conflicted
+++ resolved
@@ -13,26 +13,21 @@
  *  of a shake event.
  */
 extension PinpointKit: ShakeDetectingWindowDelegate {
-
+    
     // MARK: - ShakeDetectingWindowDelegate
-
+    
     public func shakeDetectingWindowDidDetectShake(shakeDetectingWindow: ShakeDetectingWindow) {
-<<<<<<< HEAD
         guard let viewController = shakeDetectingWindow.rootViewController?.pinpointTopModalViewController() else {
-            print("PinpointPresentingShakeDetectingWindowDelegate couldn't find a root view controller to present on.")
-=======
-        guard let rootViewController = shakeDetectingWindow.rootViewController else {
             NSLog("PinpointPresentingShakeDetectingWindowDelegate couldn't find a root view controller to present on.")
->>>>>>> 5beb3a3b
             return
         }
-
+        
         show(fromViewController: viewController)
     }
 }
 
 private extension UIViewController {
-
+    
     func pinpointTopModalViewController() -> UIViewController {
         var topViewController: UIViewController = self
         
