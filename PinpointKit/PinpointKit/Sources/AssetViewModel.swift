--- conflicted
+++ resolved
@@ -27,16 +27,11 @@
     // MARK: - Helpers
     
     // TODO figure out cancelation
-<<<<<<< HEAD
-    func requestImage(f: UIImage? -> ()) {
-=======
     public func requestImage(completion: UIImage? -> ()) {
->>>>>>> d5b506bd
         let options = PHImageRequestOptions()
         options.networkAccessAllowed = true
         imageManager.requestImageForAsset(asset, targetSize: PHImageManagerMaximumSize, contentMode: .AspectFit, options: options, resultHandler: { image, _ in
             completion(image)
         })
     }
-
 }