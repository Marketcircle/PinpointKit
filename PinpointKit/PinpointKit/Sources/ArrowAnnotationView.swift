--- conflicted
+++ resolved
@@ -89,14 +89,8 @@
         path?.stroke()
     }
 
-<<<<<<< HEAD
-    override func pointInside(point: CGPoint, withEvent event: UIEvent?) -> Bool {
+    override public func pointInside(point: CGPoint, withEvent event: UIEvent?) -> Bool {
         return annotation?.touchTargetPath?.containsPoint(point) ?? false
-=======
-    override public func pointInside(point: CGPoint, withEvent event: UIEvent?) -> Bool {
-        let path = annotation?.touchTargetPath
-        return path.map { $0.containsPoint(point) } ?? false
->>>>>>> 2416a4c2
     }
 
 
