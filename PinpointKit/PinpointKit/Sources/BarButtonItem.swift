--- conflicted
+++ resolved
@@ -18,15 +18,9 @@
      - parameter font:   The font of the bar button item’s title.
      - parameter action: The bar button item’s action.
      */
-<<<<<<< HEAD
-    convenience init(doneButtonWithTarget target: AnyObject?, font: UIFont, action: Selector) {
-        self.init(barButtonSystemItem: .done, target: target, action: action)
+    convenience init(doneButtonWithTarget target: AnyObject?, title: String, font: UIFont, action: Selector) {
+        self.init(title: title, style: .done, target: target, action: action)
         
-        setTitleTextAttributes([NSFontAttributeName: font], for: UIControlState())
-=======
-    convenience init(doneButtonWithTarget target: AnyObject?, title: String, font: UIFont, action: Selector) {
-        self.init(title: title, style: .Done, target: target, action: action)
         setTitleTextAttributes([NSFontAttributeName: font], forState: .Normal)
->>>>>>> c226e72c
     }
 }