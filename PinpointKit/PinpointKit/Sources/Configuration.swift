//
//  Configuration.swift
//  PinpointKit
//
//  Created by Brian Capps on 2/5/16.
//  Copyright © 2016 Lickability. All rights reserved.
//

import UIKit

/**
 *  A struct that contains configuration information for the behavior and appearance of PinpointKit.
 */
public struct Configuration {
    
    /// A struct containing information about the appearance of displayed components.
    var appearance: InterfaceCustomization.Appearance? {
        return feedbackCollector.interfaceCustomization?.appearance
    }
    
    ///  A struct containing user-facing strings displayed in the interface.
    var interfaceText: InterfaceCustomization.InterfaceText? {
        return feedbackCollector.interfaceCustomization?.interfaceText
    }
    
    /// An optional type that collects logs to be displayed and sent with feedback.
    var logCollector: LogCollector? {
        return feedbackCollector.logCollector
    }
    
    /// An optional type that allows the user to view logs before sending feedback.
    var logViewer: LogViewer? {
        return feedbackCollector.logViewer
    }
    
    /// A feedback collector that obtains the feedback to send.
    let feedbackCollector: FeedbackCollector
    
    /// An editor that allows annotation of images.
    let editor: Editor
    
    /// A sender that allows sending the feedback outside the framework.
    let sender: Sender
    
    /**
     Initializes a `Configuration` object with optionally customizable appearance and behaviors.
     
     - parameter appearance:         A struct containing information about the appearance of displayed components.
     - parameter interfaceText:      The text to be displayed in the interface.
     - parameter logCollector:       An optional type that collects logs to be displayed and sent with feedback.
     - parameter logViewer:          An optional type the shows logs.
     - parameter feedbackCollector:  A feedback collector that obtains the feedback, by default in the form of annotated screenshots, to send.
     - parameter editor:             An editor that allows annotation of images.
     - parameter sender:             A sender that allows sending the feedback outside the framework.
     - parameter feedbackRecipients: The recipients of the feedback submission. Suitable for email recipients in the "To:" field.
     */
    public init(appearance: InterfaceCustomization.Appearance = InterfaceCustomization.Appearance(),
                interfaceText: InterfaceCustomization.InterfaceText = InterfaceCustomization.InterfaceText(),
                logCollector: LogCollector? = SystemLogCollector(),
                logViewer: LogViewer? = BasicLogViewController(),
                feedbackCollector: FeedbackCollector = FeedbackNavigationController(),
                editor: Editor = EditImageViewController(),
                sender: Sender = MailSender(),
                feedbackRecipients: [String]? = nil) {
        self.feedbackCollector = feedbackCollector
        self.editor = editor
        
        self.feedbackCollector.editor = editor
        
        self.sender = sender
        
        let interfaceCustomization = InterfaceCustomization(interfaceText: interfaceText, appearance: appearance)
        
        self.feedbackCollector.interfaceCustomization = interfaceCustomization
        self.feedbackCollector.logCollector = logCollector
        self.feedbackCollector.logViewer = logViewer
        self.feedbackCollector.logViewer?.interfaceCustomization = interfaceCustomization
<<<<<<< HEAD
        self.feedbackCollector.editor?.interfaceCustomization = interfaceCustomization
=======
        self.feedbackCollector.feedbackRecipients = feedbackRecipients
>>>>>>> 3afcb3c3
    }
}<|MERGE_RESOLUTION|>--- conflicted
+++ resolved
@@ -75,10 +75,7 @@
         self.feedbackCollector.logCollector = logCollector
         self.feedbackCollector.logViewer = logViewer
         self.feedbackCollector.logViewer?.interfaceCustomization = interfaceCustomization
-<<<<<<< HEAD
         self.feedbackCollector.editor?.interfaceCustomization = interfaceCustomization
-=======
         self.feedbackCollector.feedbackRecipients = feedbackRecipients
->>>>>>> 3afcb3c3
     }
 }