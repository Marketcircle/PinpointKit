//
//  KeyboardAvoider.swift
//  Pinpoint
//
//  Created by Brian Capps on 4/24/15.
//  Copyright (c) 2015 Lickability. All rights reserved.
//

import UIKit

<<<<<<< HEAD
final class KeyboardAvoider {
    var viewsToAvoidKeyboard: [UIView] = []
    var triggerViews: [UIView] = []
    let window: UIWindow?
=======
public final class KeyboardAvoider {
    public var viewsToAvoidKeyboard: [UIView] = []
    public var triggerViews: [UIView] = []
    
    private let window: UIWindow
>>>>>>> d5b506bd
    
    private var originalConstraintConstants: [NSLayoutConstraint: CGFloat] = [:]
    
    init(window: UIWindow) {
        self.window = window
        
        NSNotificationCenter.defaultCenter().addObserver(self, selector: #selector(KeyboardAvoider.keyboardWillChangeFrame(_:)), name: UIKeyboardWillChangeFrameNotification, object: nil)
    }
    
    deinit {
        NSNotificationCenter.defaultCenter().removeObserver(self)
    }
    
    @objc private func keyboardWillChangeFrame(notification: NSNotification) {
        let frameEndValue = notification.userInfo?[UIKeyboardFrameEndUserInfoKey] as? NSValue
        let animationDurationValue = notification.userInfo?[UIKeyboardAnimationDurationUserInfoKey] as? NSValue
        
        guard let keyboardEndFrame = frameEndValue?.CGRectValue() else { return }
        
        let animationDurationNumber = animationDurationValue as? NSNumber
        let animationDuration = animationDurationNumber?.doubleValue ?? 0.0
        
        var difference: CGFloat = 0
        
        for triggerView in triggerViews {
            let triggerViewFrameInWindow = triggerView.superview?.convertRect(triggerView.frame, toView: window) ?? CGRect.zero
            let intersectsKeyboard = triggerViewFrameInWindow.intersects(keyboardEndFrame)
            
            let triggerKeyboardDifference = intersectsKeyboard ? triggerViewFrameInWindow.maxY - keyboardEndFrame.minY : 0
            difference = max(difference, triggerKeyboardDifference)
        }
        
        // If the keyboard is going to or below 0, we're dismissing.
        let isDismissing = keyboardEndFrame.minY >= window.bounds.maxY
        
        // This will be animated because this notification is called from within an animation block.
        for avoidingView in viewsToAvoidKeyboard {
            let constraints = avoidingView.superview?.constraints ?? []
            
            updateAndStoreConstraints(constraints, onView: avoidingView, withDifference: difference, isDismissing: isDismissing)
            
            avoidingView.superview?.layoutIfNeeded()
        }
        
        UIView.animateWithDuration(animationDuration, animations: {}, completion: { (completed) in
            if isDismissing {
                self.originalConstraintConstants.removeAll(keepCapacity: false)
            }
        })
    }
    
    private func updateAndStoreConstraints(constraints: [NSLayoutConstraint], onView view: UIView, withDifference difference: CGFloat, isDismissing: Bool) {
        
        for constraint in constraints {
            let originalConstant = originalConstraintConstants[constraint]
            
            if let originalConstant = originalConstant where isDismissing {
                constraint.constant = originalConstant
                originalConstraintConstants.removeValueForKey(constraint)
                
            } else if !isDismissing && firstOrSecondItemForConstraint(constraint, isEqualToView: view) {
                // Only replace contraints that don't already exist.
                if originalConstant == nil {
                    originalConstraintConstants[constraint] = constraint.constant
                }
                
                if constraint.secondAttribute == .Bottom {
                    constraint.constant += difference
                } else if constraint.secondAttribute == .Top {
                    constraint.constant -= difference
                }
            }
        }
    }
    
    private func firstOrSecondItemForConstraint(constraint: NSLayoutConstraint, isEqualToView view: UIView) -> Bool {
        return constraint.secondItem as? UIView == view || constraint.firstItem as? UIView == view
    }
}<|MERGE_RESOLUTION|>--- conflicted
+++ resolved
@@ -8,18 +8,11 @@
 
 import UIKit
 
-<<<<<<< HEAD
 final class KeyboardAvoider {
     var viewsToAvoidKeyboard: [UIView] = []
     var triggerViews: [UIView] = []
-    let window: UIWindow?
-=======
-public final class KeyboardAvoider {
-    public var viewsToAvoidKeyboard: [UIView] = []
-    public var triggerViews: [UIView] = []
     
     private let window: UIWindow
->>>>>>> d5b506bd
     
     private var originalConstraintConstants: [NSLayoutConstraint: CGFloat] = [:]
     
