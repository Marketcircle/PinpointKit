//
//  TextAnnotationView.swift
//  Pinpoint
//
//  Created by Brian Capps on 4/22/15.
//  Copyright (c) 2015 Lickability. All rights reserved.
//

import UIKit

/// The default text annotation view.
public class TextAnnotationView: AnnotationView, UITextViewDelegate {
    static let TextViewInset = UIEdgeInsets(top: 8, left: 0, bottom: 8, right: 0)
    static let TextViewLineFragmentPadding: CGFloat = 5.0
    
    let textView: UITextView = {
        let storage = NSTextStorage()
        let manager = StrokeLayoutManager()
        manager.strokeWidth = 4.5
        
        let container = NSTextContainer(size: CGSize(width: 0, height: CGFloat.max))
        container.widthTracksTextView = true
        
        manager.addTextContainer(container)
        storage.addLayoutManager(manager)
        
        let textView = UITextView(frame: CGRect.zero, textContainer: container)
        
        textView.spellCheckingType = .No
        textView.scrollEnabled = false
        textView.backgroundColor = UIColor(white: 1.0, alpha: 0.3)
        textView.textContainerInset = TextViewInset
        textView.textContainer.lineFragmentPadding = TextViewLineFragmentPadding
        
        return textView
    }()
    
    override var annotationFrame: CGRect? {
        return textView.frame
    }
    
    private(set) var originalTextViewFrame: CGRect?
    
    var annotation: Annotation? {
        didSet {
            textView.frame = annotation?.frame ?? CGRect.zero
            originalTextViewFrame = textView.frame
            (textView.layoutManager as? StrokeLayoutManager)?.strokeColor = annotation?.strokeColor
        }
    }
    
    override init(frame: CGRect) {
        super.init(frame: frame)
        
        addSubview(textView)
        
        textView.delegate = self
        textView.typingAttributes = textAttributes()
    }

    @available(*, unavailable)
    required public init?(coder aDecoder: NSCoder) {
        fatalError("init(coder:) has not been implemented")
    }
    
    // MARK: - UIView
    
    override public func tintColorDidChange() {
        textView.typingAttributes = {
            var attributes = self.textView.typingAttributes
            attributes[NSForegroundColorAttributeName] = self.tintColor
            return attributes
        }()
    }
    
<<<<<<< HEAD
    override func pointInside(point: CGPoint, withEvent event: UIEvent?) -> Bool {
        return annotationFrame?.contains(point) ?? false
=======
    override public func pointInside(point: CGPoint, withEvent event: UIEvent?) -> Bool {
        let value = annotationFrame.map { $0.contains(point) } ?? false
        return value
>>>>>>> 2416a4c2
    }
        
    // MARK: - AnnotationView
    
    override func moveControlPoints(translation: CGPoint) {
        textView.frame = {
            var textViewFrame = self.textView.frame
            textViewFrame.origin = CGPoint(x: textViewFrame.minX + translation.x, y: textViewFrame.minY + translation.y)
            return textViewFrame
        }()
    }
    
    // MARK: - TextAnnotationView
    
    func textAttributes() -> [String: AnyObject] {
        let shadow = NSShadow()
        shadow.shadowBlurRadius = 5
        shadow.shadowColor = UIColor(white: 0.0, alpha: 1.0)
        shadow.shadowOffset = CGSize.zero
        
        return [
            NSFontAttributeName: self.dynamicType.font(),
            NSForegroundColorAttributeName: tintColor,
            NSShadowAttributeName: shadow,
            NSKernAttributeName: 1.3
        ]
    }
    
    class func font() -> UIFont {
        return UITextView.appearanceWhenContainedInInstancesOfClasses([TextAnnotationView.self]).font ?? UIFont.systemFontOfSize(32)
    }
    
    class func minimumTextSize() -> CGSize {
        let width: CGFloat = 40.0
        let character = "." as NSString
        let size = character.boundingRectWithSize(CGSize(width: width, height: CGFloat.max), options: .UsesLineFragmentOrigin, attributes: [NSFontAttributeName: font()], context: nil)
        return CGSize(width: width, height: size.height + TextViewInset.top + TextViewInset.bottom + TextViewLineFragmentPadding)
    }
    
    func updateTextViewFrame() {
        textView.frame = {
            var textViewFrame = self.textView.frame
            textViewFrame.size = self.textView.intrinsicContentSize()
            
            let distanceToEdgeOfView = self.bounds.maxX - textViewFrame.minX
            textViewFrame.size.width = min(textViewFrame.width, distanceToEdgeOfView)
            
            let minHeight: CGFloat
            
            if let originalTextViewFrame = self.originalTextViewFrame {
                textViewFrame.size.width = max(textViewFrame.width, originalTextViewFrame.width)
                minHeight = originalTextViewFrame.height
            } else {
                minHeight = self.dynamicType.minimumTextSize().height
            }
            
            let size = CGSize(width: textViewFrame.width, height: CGFloat.max)
            
            textViewFrame.size.height = max(textView.sizeThatFits(size).height, minHeight)
            
            return textViewFrame
        }()
    }
    
    func beginEditing() {
        textView.selectable = true
        textView.editable = true
        textView.becomeFirstResponder()
    }
    
    // MARK: - UITextViewDelegate
    
    public func textViewDidChange(textView: UITextView) {
        updateTextViewFrame()
    }
    
    public func textViewDidBeginEditing(textView: UITextView) {
        textView.backgroundColor = UIColor(white: 1.0, alpha: 0.3)
        textView.layer.borderWidth = 1
        textView.layer.borderColor = tintColor.colorWithAlphaComponent(self.dynamicType.BorderAlpha).CGColor
    }
    
    public func textViewDidEndEditing(textView: UITextView) {
        textView.selectable = false
        textView.editable = false
        
        textView.backgroundColor = UIColor.clearColor()
        textView.layer.borderWidth = 0
        textView.layer.borderColor = nil
    }
}<|MERGE_RESOLUTION|>--- conflicted
+++ resolved
@@ -73,14 +73,8 @@
         }()
     }
     
-<<<<<<< HEAD
-    override func pointInside(point: CGPoint, withEvent event: UIEvent?) -> Bool {
+    override public func pointInside(point: CGPoint, withEvent event: UIEvent?) -> Bool {
         return annotationFrame?.contains(point) ?? false
-=======
-    override public func pointInside(point: CGPoint, withEvent event: UIEvent?) -> Bool {
-        let value = annotationFrame.map { $0.contains(point) } ?? false
-        return value
->>>>>>> 2416a4c2
     }
         
     // MARK: - AnnotationView
