//
//  FeedbackCollector.swift
//  PinpointKit
//
//  Created by Brian Capps on 2/5/16.
//  Copyright © 2016 Lickability. All rights reserved.
//

/// A protocol describing an object that can collect feedback about a screenshot.
public protocol FeedbackCollector: class, LogSupporting, InterfaceCustomizable {
    
    /// A delegate that is informed of significant events in feedback collection.
    var feedbackDelegate: FeedbackCollectorDelegate? { get set }
    
    /// The recipients of the feedback submission. Suitable for email recipients in the "To:" field.
    var feedbackRecipients: [String]? { get set }
    
    /// The configuration that the collector should use to set itself up.
    var interfaceCustomization: InterfaceCustomization? { get set }
    
<<<<<<< HEAD
    /// The Editor to collect feedback for.
=======
    /// The view controller that displays the feedback to collect.
    var viewController: UIViewController { get }
    
    /// The object that is responsible for editing a screenshot.
>>>>>>> cd05c5c1
    var editor: Editor? { get set }
    
    /**
     Begins feedback collection about a screenshot from a view controller.
     
     - parameter screenshot:     The screenshot the user will be providing feedback on.
     - parameter viewController: The view controller from which to present.
     */
    func collectFeedbackWithScreenshot(screenshot: UIImage, fromViewController viewController: UIViewController)
}

extension FeedbackCollector where Self: UIViewController {
    public var viewController: UIViewController {
        return self
    }
}

/// A delegate protocol that `FeedbackCollector`s use to communicate significant events in feedback collection.
public protocol FeedbackCollectorDelegate: class {
    
    /**
     Informs the receiver that the collector has finished collecting feedback.
     
     - parameter feedbackCollector: The collector which collected the feedback.
     - parameter feedback:          The feedback that was collected by the collector.
     */
    func feedbackCollector(feedbackCollector: FeedbackCollector, didCollectFeedback feedback: Feedback)
}<|MERGE_RESOLUTION|>--- conflicted
+++ resolved
@@ -18,14 +18,10 @@
     /// The configuration that the collector should use to set itself up.
     var interfaceCustomization: InterfaceCustomization? { get set }
     
-<<<<<<< HEAD
-    /// The Editor to collect feedback for.
-=======
     /// The view controller that displays the feedback to collect.
     var viewController: UIViewController { get }
     
     /// The object that is responsible for editing a screenshot.
->>>>>>> cd05c5c1
     var editor: Editor? { get set }
     
     /**
