import UIKit
import Photos
import CoreImage

/// The view controller responsible for editing an image.
public final class EditImageViewController: UIViewController, UIGestureRecognizerDelegate {
    static let TextViewEditingBarAnimationDuration = 0.25
    static let MinimumAnnotationsNeededToPromptBeforeDismissal = 3
    
    // Defaults to true since all compositions comes from the Photo Library to start.
    private var hasACopyOfCurrentComposition: Bool = true
    
    private var hasSavedOrSharedAnyComposion: Bool = false
    
    /// The `EditorDelegate` of the `EditImageViewController`.
    public weak var delegate: EditorDelegate?
    
    // MARK: - InterfaceCustomizable
    
    public var interfaceCustomization: InterfaceCustomization? {
        didSet {
            guard isViewLoaded() else { return }
            
            updateInterfaceCustomization()
        }
    }
    
    // MARK: - Properties
    
    private lazy var segmentedControl: UISegmentedControl = { [unowned self] in
        let segmentArray = [Tool.Arrow, Tool.Box, Tool.Text, Tool.Blur]
        
        let view = UISegmentedControl(items: segmentArray.map({ $0.segmentedControlItem }))
        view.selectedSegmentIndex = 0
        
        let textToolIndex = segmentArray.indexOf(Tool.Text)
        
        if let index = textToolIndex {
            let segment = view.subviews[index]
            segment.accessibilityLabel = "Text Tool"
        }
        
        for i in 0..<view.numberOfSegments {
            view.setWidth(54, forSegmentAtIndex: i)
        }
        
        view.addTarget(self, action: #selector(EditImageViewController.toolChanged(_:)), forControlEvents: .ValueChanged)
        
        return view
        }()
    
    let imageView: UIImageView = {
        let view = UIImageView()
        view.translatesAutoresizingMaskIntoConstraints = false
        return view
    }()
    
    private let annotationsView: AnnotationsView = {
        let view = AnnotationsView()
        view.translatesAutoresizingMaskIntoConstraints = false
        return view
    }()
    
    private var shouldPromptBeforeDismissal: Bool {
        return !hasACopyOfCurrentComposition && annotationsView.subviews.count >= self.dynamicType.MinimumAnnotationsNeededToPromptBeforeDismissal
    }
    
    private var createAnnotationPanGestureRecognizer: UIPanGestureRecognizer! = nil
    private var updateAnnotationPanGestureRecognizer: UIPanGestureRecognizer! = nil
    private var createOrUpdateAnnotationTapGestureRecognizer: UITapGestureRecognizer! = nil
    private var updateAnnotationPinchGestureRecognizer: UIPinchGestureRecognizer! = nil
    private var touchDownGestureRecognizer: UILongPressGestureRecognizer! = nil
    
    private var previousUpdateAnnotationPinchScale: CGFloat = 1
    private var previousUpdateAnnotationPanGestureRecognizerLocation: CGPoint!
    
    private lazy var keyboardAvoider: KeyboardAvoider? = {
        guard let window = UIApplication.sharedApplication().keyWindow else { assertionFailure("PinpointKit did not find a keyWindow."); return nil }
        
        return KeyboardAvoider(window: window)
    }()
    
    private lazy var closeBarButtonItem: UIBarButtonItem = { [unowned self] in
        UIBarButtonItem(image: UIImage(named: "CloseButtonX", inBundle: .pinpointKitBundle(), compatibleWithTraitCollection: nil), landscapeImagePhone: nil, style: .Plain, target: self, action: #selector(EditImageViewController.closeButtonTapped(_:)))
        }()
    
    private var currentTool: Tool? {
        return Tool(rawValue: segmentedControl.selectedSegmentIndex)
    }
    
    private var currentAnnotationView: AnnotationView? {
        didSet {
            if let oldTextAnnotationView = oldValue as? TextAnnotationView {
                NSNotificationCenter.defaultCenter().removeObserver(self, name: UITextViewTextDidEndEditingNotification, object: oldTextAnnotationView.textView)
            }
            
            if let currentTextAnnotationView = currentTextAnnotationView {
                keyboardAvoider?.triggerViews = [currentTextAnnotationView.textView]
                
                NSNotificationCenter.defaultCenter().addObserver(self, selector: #selector(EditImageViewController.forceEndEditingTextView), name: UITextViewTextDidEndEditingNotification, object: currentTextAnnotationView.textView)
            }
        }
    }
    
    private var currentTextAnnotationView: TextAnnotationView? {
        return currentAnnotationView as? TextAnnotationView
    }
    
    private var currentBlurAnnotationView: BlurAnnotationView? {
        return currentAnnotationView as? BlurAnnotationView
    }
    
    private var selectedAnnotationView: AnnotationView?
    
<<<<<<< HEAD
    private(set) var currentViewModel: AssetViewModel?
    
=======
>>>>>>> d5b506bd
    public init() {
        super.init(nibName: nil, bundle: nil)
        
        navigationItem.leftBarButtonItem = closeBarButtonItem
        
        navigationItem.titleView = segmentedControl
        
        touchDownGestureRecognizer = UILongPressGestureRecognizer(target: self, action: #selector(EditImageViewController.handleTouchDownGestureRecognizer(_:)))
        touchDownGestureRecognizer.minimumPressDuration = 0.0
        touchDownGestureRecognizer.delegate = self
        
        createAnnotationPanGestureRecognizer = UIPanGestureRecognizer(target: self, action: #selector(EditImageViewController.handleCreateAnnotationGestureRecognizer(_:)))
        createAnnotationPanGestureRecognizer.maximumNumberOfTouches = 1
        createAnnotationPanGestureRecognizer.delegate = self
        
        updateAnnotationPanGestureRecognizer = UIPanGestureRecognizer(target: self, action: #selector(EditImageViewController.handleUpdateAnnotationGestureRecognizer(_:)))
        updateAnnotationPanGestureRecognizer.maximumNumberOfTouches = 1
        updateAnnotationPanGestureRecognizer.delegate = self
        
        createOrUpdateAnnotationTapGestureRecognizer = UITapGestureRecognizer(target: self, action: #selector(EditImageViewController.handleUpdateAnnotationTapGestureRecognizer(_:)))
        createOrUpdateAnnotationTapGestureRecognizer.delegate = self
        
        updateAnnotationPinchGestureRecognizer = UIPinchGestureRecognizer(target: self, action: #selector(EditImageViewController.handleUpdateAnnotationPinchGestureRecognizer(_:)))
        updateAnnotationPinchGestureRecognizer.delegate = self
        
        annotationsView.isAccessibilityElement = true
        annotationsView.accessibilityTraits = annotationsView.accessibilityTraits | UIAccessibilityTraitAllowsDirectInteraction
        
        closeBarButtonItem.accessibilityLabel = "Close"
    }
    
    @available(*, unavailable)
    public required init?(coder aDecoder: NSCoder) {
        fatalError("init(coder:) has not been implemented")
    }
    
    deinit {
        NSNotificationCenter.defaultCenter().removeObserver(self)
        createAnnotationPanGestureRecognizer.delegate = nil
        updateAnnotationPanGestureRecognizer.delegate = nil
        createOrUpdateAnnotationTapGestureRecognizer.delegate = nil
        updateAnnotationPinchGestureRecognizer.delegate = nil
        touchDownGestureRecognizer.delegate = nil
    }
    
    // MARK: - UIResponder
    
    public override func canBecomeFirstResponder() -> Bool {
        return true
    }
    
    public override func canPerformAction(action: Selector, withSender sender: AnyObject?) -> Bool {
        let textViewIsEditing = currentTextAnnotationView?.textView.isFirstResponder() ?? false
        return action == #selector(EditImageViewController.deleteSelectedAnnotationView) && !textViewIsEditing
    }
    
    // MARK: - UIViewController
    
    public override func viewDidLoad() {
        super.viewDidLoad()
        
        assert(imageView.image != nil, "A screenshot must be set using `setScreenshot(_:)` before loading the view.")
        
        view.backgroundColor = UIColor.whiteColor()
        view.addSubview(imageView)
        view.addSubview(annotationsView)
        
        keyboardAvoider?.viewsToAvoidKeyboard = [imageView, annotationsView]
        
        let doubleTapGestureRecognizer = UITapGestureRecognizer(target: self, action: #selector(EditImageViewController.handleDoubleTapGestureRecognizer(_:)))
        doubleTapGestureRecognizer.numberOfTapsRequired = 2
        doubleTapGestureRecognizer.delegate = self
        
        createOrUpdateAnnotationTapGestureRecognizer.requireGestureRecognizerToFail(doubleTapGestureRecognizer)
        
        view.addGestureRecognizer(touchDownGestureRecognizer)
        view.addGestureRecognizer(doubleTapGestureRecognizer)
        view.addGestureRecognizer(createOrUpdateAnnotationTapGestureRecognizer)
        view.addGestureRecognizer(updateAnnotationPinchGestureRecognizer)
        
        let longPressGestureRecognizer = UILongPressGestureRecognizer(target: self, action: #selector(EditImageViewController.handleLongPressGestureRecognizer(_:)))
        longPressGestureRecognizer.minimumPressDuration = 1
        longPressGestureRecognizer.delegate = self
        view.addGestureRecognizer(longPressGestureRecognizer)
        
        if let gestureRecognizer = createAnnotationPanGestureRecognizer {
            view.addGestureRecognizer(gestureRecognizer)
        }
        
        if let gestureRecognizer = updateAnnotationPanGestureRecognizer {
            view.addGestureRecognizer(gestureRecognizer)
        }
        
        updateInterfaceCustomization()
        setupConstraints()
    }
    
    public override func viewWillAppear(animated: Bool) {
        super.viewWillAppear(animated)
        
        navigationController?.hidesBarsOnTap = true
        navigationController?.setNavigationBarHidden(true, animated: false)
    }
    
    public override func viewDidAppear(animated: Bool) {
        super.viewDidAppear(animated)
        
        navigationController?.setNavigationBarHidden(false, animated: true)
    }
    
    public override func viewWillDisappear(animated: Bool) {
        super.viewWillDisappear(animated)
        navigationController?.hidesBarsOnTap = true
    }
    
    public override func viewDidLayoutSubviews() {
        if let height = navigationController?.navigationBar.frame.height {
            var rect = annotationsView.frame
            rect.origin.y += height
            rect.size.height -= height
            annotationsView.accessibilityFrame = rect
        }
    }
    
    public override func prefersStatusBarHidden() -> Bool {
        return true
    }
    
    public override func traitCollectionDidChange(previousTraitCollection: UITraitCollection?) {
        setNeedsStatusBarAppearanceUpdate()
    }
    
    public override func shouldAutorotate() -> Bool {
        return false
    }
    
    public override func supportedInterfaceOrientations() -> UIInterfaceOrientationMask {
        return imageIsLandscape() ? .Landscape : [.Portrait, .PortraitUpsideDown]
    }
    
    public override func preferredInterfaceOrientationForPresentation() -> UIInterfaceOrientation {
        var landscapeOrientation = UIInterfaceOrientation.LandscapeRight
        var portraitOrientation = UIInterfaceOrientation.Portrait
        
        if traitCollection.userInterfaceIdiom == .Pad {
            let deviceOrientation = UIDevice.currentDevice().orientation
            landscapeOrientation = (deviceOrientation == .LandscapeRight ? .LandscapeLeft : .LandscapeRight)
            portraitOrientation = (deviceOrientation == .PortraitUpsideDown ? .PortraitUpsideDown : .Portrait)
        }
        
        return imageIsLandscape() ? landscapeOrientation : portraitOrientation
    }
    
    // MARK: - Private
    
    private func setupConstraints() {
        let views = [
            "imageView": imageView,
            "annotationsView": annotationsView
        ]
        
        view.addConstraints(NSLayoutConstraint.constraintsWithVisualFormat("|[imageView]|", options: [], metrics: nil, views: views))
        view.addConstraints(NSLayoutConstraint.constraintsWithVisualFormat("|[annotationsView]|", options: [], metrics: nil, views: views))
        
        view.addConstraints(NSLayoutConstraint.constraintsWithVisualFormat("V:|[imageView]|", options: [], metrics: nil, views: views))
        view.addConstraints(NSLayoutConstraint.constraintsWithVisualFormat("V:|[annotationsView]|", options: [], metrics: nil, views: views))
    }
    
    private func newCloseScreenshotAlert() -> UIAlertController {
        let alert = UIAlertController(title: nil, message: NSLocalizedString("Your edits to this screenshot will be lost unless you share it or save a copy.", comment: "Alert title for closing a screenshot that has annotations that hasn’t been shared."), preferredStyle: .ActionSheet)
        alert.addAction(UIAlertAction(title: NSLocalizedString("Discard", comment: "Alert button title to close a screenshot and discard edits"), style: .Destructive, handler: { (action) in
            self.delegate?.editorWillDismiss(self, screenshot: self.view.pinpoint_screenshot)
            self.dismissViewControllerAnimated(true, completion: nil)
        }))
        
        alert.addAction(UIAlertAction(title: NSLocalizedString("Cancel", comment: "Alert button title to cancel the alert."), style: .Cancel, handler: nil))
        return alert
    }
    
    @objc private func closeButtonTapped(button: UIBarButtonItem) {
        
        if shouldPromptBeforeDismissal {
            let alert = newCloseScreenshotAlert()
            alert.popoverPresentationController?.barButtonItem = button
            presentViewController(alert, animated: true, completion: nil)
        } else {
            delegate?.editorWillDismiss(self, screenshot: view.pinpoint_screenshot)

            dismissViewControllerAnimated(true, completion: nil)
        }
    }
    
    @objc private func handleTouchDownGestureRecognizer(gestureRecognizer: UILongPressGestureRecognizer) {
        if gestureRecognizer.state == .Began {
            let possibleAnnotationView = annotationViewWithGestureRecognizer(gestureRecognizer)
            let annotationViewIsNotBlurView = !(possibleAnnotationView is BlurAnnotationView)
            
            if let annotationView = possibleAnnotationView {
                annotationsView.bringSubviewToFront(annotationView)
                
                if annotationViewIsNotBlurView {
                    navigationController?.barHideOnTapGestureRecognizer.failRecognizing()
                }
            }
            
            if possibleAnnotationView != currentTextAnnotationView {
                endEditingTextView()
                
                if !(possibleAnnotationView is TextAnnotationView) {
                    createOrUpdateAnnotationTapGestureRecognizer.failRecognizing()
                }
                
                // Prevents creating a new text view when swiping away from the current one.
                createAnnotationPanGestureRecognizer.failRecognizing()
                
                if annotationViewIsNotBlurView {
                    navigationController?.barHideOnTapGestureRecognizer.failRecognizing()
                }
            }
        }
    }
    
    private func annotationViewWithGestureRecognizer(gestureRecognizer: UIGestureRecognizer) -> AnnotationView? {
        let view = annotationsView
        if gestureRecognizer is UIPinchGestureRecognizer {
            var annotationViews: [AnnotationView] = []
            
            let numberOfTouches = gestureRecognizer.numberOfTouches()
            
            for index in 0..<numberOfTouches {
                if let annotationView = annotationViewInView(view, withLocation: gestureRecognizer.locationOfTouch(index, inView: view)) {
                    annotationViews.append(annotationView)
                }
            }
            
            let annotationView = annotationViews.first
            let annotationViewsFiltered = annotationViews.filter { $0 == annotationViews.first }
            
            return annotationViewsFiltered.count == numberOfTouches ? annotationView : nil
        }
        
        return annotationViewInView(view, withLocation: gestureRecognizer.locationInView(view))
    }
    
    private func annotationViewInView(view: UIView, withLocation location: CGPoint) -> AnnotationView? {
        let hitView = view.hitTest(location, withEvent: nil)
        let hitTextView = hitView as? UITextView
        let hitTextViewSuperview = hitTextView?.superview as? AnnotationView
        let hitAnnotationView = hitView as? AnnotationView
        return hitAnnotationView ?? hitTextViewSuperview
    }
    
    private func imageIsLandscape() -> Bool {
        guard let imageSize = imageView.image?.size else { return false }
        guard let imageScale = imageView.image?.scale else { return false }

        let imagePixelSize = CGSize(width: imageSize.width * imageScale, height: imageSize.height * imageScale)
        
        let portraitPixelSize = UIScreen.mainScreen().portraitPixelSize()
        return CGFloat(imagePixelSize.width) == portraitPixelSize.height && CGFloat(imagePixelSize.height) == portraitPixelSize.width
    }
    
    private func beginEditingTextView() {
        guard let currentTextAnnotationView = currentTextAnnotationView else { return }
        currentTextAnnotationView.beginEditing()
        
        guard let doneButtonFont = interfaceCustomization?.appearance.editorTextAnnotationDoneButtonFont else { assertionFailure(); return }
        let doneButton = UIBarButtonItem(doneButtonWithTarget: self, font: doneButtonFont, action: #selector(EditImageViewController.endEditingTextViewIfFirstResponder))
        navigationItem.setRightBarButtonItem(doneButton, animated: true)
        navigationItem.setLeftBarButtonItem(nil, animated: true)
    }
    
    @objc private func forceEndEditingTextView() {
        endEditingTextView(false)
    }
    
    @objc private func endEditingTextViewIfFirstResponder() {
        endEditingTextView(true)
    }
    
    private func endEditingTextView(checksFirstResponder: Bool = true) {
        if let textView = currentTextAnnotationView?.textView where !checksFirstResponder || textView.isFirstResponder() {
            textView.resignFirstResponder()
            
            if !textView.hasText() {
                currentTextAnnotationView?.removeFromSuperview()
            }
            
            navigationItem.setLeftBarButtonItem(closeBarButtonItem, animated: true)
            navigationItem.setRightBarButtonItem(nil, animated: true)
            
            currentAnnotationView = nil
        }
    }
    
    func handleGestureRecognizerFinished() {
        hasACopyOfCurrentComposition = false
        currentBlurAnnotationView?.drawsBorder = false
        let isEditingTextView = currentTextAnnotationView?.textView.isFirstResponder() ?? false
        currentAnnotationView = isEditingTextView ? currentAnnotationView : nil
    }
    
    @objc private func toolChanged(segmentedControl: UISegmentedControl) {
        endEditingTextView()
        
        // Disable the bar hiding behavior when selecting the text tool. Enable for all others.
        navigationController?.barHideOnTapGestureRecognizer.enabled = currentTool != .Text
    }
    
    private func updateInterfaceCustomization() {
        guard let appearance = interfaceCustomization?.appearance else { assertionFailure(); return }
        segmentedControl.setTitleTextAttributes([NSFontAttributeName: appearance.editorTextAnnotationSegmentFont], forState: UIControlState.Normal)
        UITextView.appearanceWhenContainedInInstancesOfClasses([TextAnnotationView.self]).font = appearance.editorTextAnnotationFont
    }
    
    // MARK: - Create annotations
    
    @objc private func handleCreateAnnotationGestureRecognizer(gestureRecognizer: UIPanGestureRecognizer) {
        switch gestureRecognizer.state {
        case .Began:
            handleCreateAnnotationGestureRecognizerBegan(gestureRecognizer)
        case .Changed:
            handleCreateAnnotationGestureRecognizerChanged(gestureRecognizer)
        case .Cancelled, .Failed, .Ended:
            handleGestureRecognizerFinished()
        default:
            break
        }
    }
    
    private func handleCreateAnnotationGestureRecognizerBegan(gestureRecognizer: UIGestureRecognizer) {
        guard let currentTool = currentTool else { return }
        
        let currentLocation = gestureRecognizer.locationInView(annotationsView)
        
        let factory = AnnotationViewFactory(image: imageView.image?.CGImage, currentLocation: currentLocation, tool: currentTool)
        
        let view: AnnotationView = factory.annotationView()
        
        view.frame = annotationsView.bounds
        view.autoresizingMask = [.FlexibleWidth, .FlexibleHeight]
        annotationsView.addSubview(view)
        currentAnnotationView = view
        beginEditingTextView()
    }
    
    private func handleCreateAnnotationGestureRecognizerChanged(gestureRecognizer: UIPanGestureRecognizer) {
        let currentLocation = gestureRecognizer.locationInView(annotationsView)
        currentAnnotationView?.setSecondControlPoint(currentLocation)
    }
    
    // MARK: - Update annotations
    
    @objc private func handleUpdateAnnotationGestureRecognizer(gestureRecognizer: UIPanGestureRecognizer) {
        switch gestureRecognizer.state {
        case .Began:
            handleUpdateAnnotationGestureRecognizerBegan(gestureRecognizer)
        case .Changed:
            handleUpdateAnnotationGestureRecognizerChanged(gestureRecognizer)
        case .Cancelled, .Failed, .Ended:
            handleGestureRecognizerFinished()
        default:
            break
        }
    }
    
    private func handleUpdateAnnotationGestureRecognizerBegan(gestureRecognizer: UIPanGestureRecognizer) {
        currentAnnotationView = annotationViewWithGestureRecognizer(gestureRecognizer)
        previousUpdateAnnotationPanGestureRecognizerLocation = gestureRecognizer.locationInView(gestureRecognizer.view)
        currentBlurAnnotationView?.drawsBorder = true
        
        UIMenuController.sharedMenuController().setMenuVisible(false, animated: true)
        currentTextAnnotationView?.textView.selectedRange = NSRange()
    }
    
    private func handleUpdateAnnotationGestureRecognizerChanged(gestureRecognizer: UIPanGestureRecognizer) {
        let currentLocation = gestureRecognizer.locationInView(gestureRecognizer.view)
        let previousLocation = previousUpdateAnnotationPanGestureRecognizerLocation
        let offset = CGPoint(x: currentLocation.x - previousLocation.x, y: currentLocation.y - previousLocation.y)
        currentAnnotationView?.moveControlPoints(offset)
        previousUpdateAnnotationPanGestureRecognizerLocation = gestureRecognizer.locationInView(gestureRecognizer.view)
    }
    
    @objc private func handleUpdateAnnotationTapGestureRecognizer(gestureRecognizer: UITapGestureRecognizer) {
        switch gestureRecognizer.state {
        case .Ended:
            if let annotationView = annotationViewWithGestureRecognizer(gestureRecognizer) {
                currentAnnotationView = annotationView as? TextAnnotationView
                beginEditingTextView()
            } else if currentTool == .Text {
                handleCreateAnnotationGestureRecognizerBegan(gestureRecognizer)
            }
        default:
            break
        }
    }
    
    @objc private func handleUpdateAnnotationPinchGestureRecognizer(gestureRecognizer: UIPinchGestureRecognizer) {
        switch gestureRecognizer.state {
        case .Began:
            handleUpdateAnnotationPinchGestureRecognizerBegan(gestureRecognizer)
        case .Changed:
            handleUpdateAnnotationPinchGestureRecognizerChanged(gestureRecognizer)
        case .Cancelled, .Failed, .Ended:
            handleGestureRecognizerFinished()
        default:
            break
        }
    }
    
    private func handleUpdateAnnotationPinchGestureRecognizerBegan(gestureRecognizer: UIPinchGestureRecognizer) {
        currentAnnotationView = annotationViewWithGestureRecognizer(gestureRecognizer)
        previousUpdateAnnotationPinchScale = 1
        currentBlurAnnotationView?.drawsBorder = true
    }
    
    private func handleUpdateAnnotationPinchGestureRecognizerChanged(gestureRecognizer: UIPinchGestureRecognizer) {
        if previousUpdateAnnotationPinchScale != 0 {
            currentAnnotationView?.scaleControlPoints(gestureRecognizer.scale / previousUpdateAnnotationPinchScale)
        }
        
        previousUpdateAnnotationPinchScale = gestureRecognizer.scale
    }
    
    // MARK: - Delete annotations
    
    @objc private func handleDoubleTapGestureRecognizer(gestureRecognizer: UITapGestureRecognizer) {
        if let view = annotationViewWithGestureRecognizer(gestureRecognizer) {
            deleteAnnotationView(view, animated: true)
        }
    }
    
    @objc private func handleLongPressGestureRecognizer(gestureRecognizer: UILongPressGestureRecognizer) {
        if gestureRecognizer.state != UIGestureRecognizerState.Began {
            return
        }
        
        guard let view = annotationViewWithGestureRecognizer(gestureRecognizer) else { return }
        
        selectedAnnotationView = view
        becomeFirstResponder()
        
        let point = gestureRecognizer.locationInView(gestureRecognizer.view)
        let targetRect = CGRect(origin: point, size: CGSize())
        
        let controller = UIMenuController.sharedMenuController()
        controller.setTargetRect(targetRect, inView: view)
        controller.menuItems = [
            UIMenuItem(title: "Delete", action: #selector(EditImageViewController.deleteSelectedAnnotationView))
        ]
        controller.update()
        controller.setMenuVisible(true, animated: true)
    }
    
    private func deleteAnnotationView(annotationView: UIView, animated: Bool) {
        let removeAnnotationView = {
            self.endEditingTextView()
            annotationView.removeFromSuperview()
        }
        
        if animated {
            UIView.performSystemAnimation(.Delete, onViews: [annotationView], options: [], animations: nil, completion: { (finished: Bool) -> Void in
                removeAnnotationView()
            })
            
        } else {
            removeAnnotationView()
        }
    }
    
    @objc private func deleteSelectedAnnotationView() {
        if let selectedAnnotationView = selectedAnnotationView {
            deleteAnnotationView(selectedAnnotationView, animated: true)
        }
    }
    
    // MARK: - UIGestureRecognizerDelegate
    
    public func gestureRecognizerShouldBegin(gestureRecognizer: UIGestureRecognizer) -> Bool {
        if gestureRecognizer == createAnnotationPanGestureRecognizer {
            return annotationViewWithGestureRecognizer(gestureRecognizer) == nil
        }
        
        if gestureRecognizer == updateAnnotationPanGestureRecognizer {
            return annotationViewWithGestureRecognizer(gestureRecognizer) != nil
        }
        
        if gestureRecognizer == createOrUpdateAnnotationTapGestureRecognizer {
            let annotationViewExists = annotationViewWithGestureRecognizer(gestureRecognizer) != nil
            return currentTool == .Text ? true : annotationViewExists
        }
        
        if gestureRecognizer == touchDownGestureRecognizer {
            return true
        }
        
        let isEditingText = currentTextAnnotationView?.textView.isFirstResponder() ?? false
        
        return !isEditingText
    }
    
    public func gestureRecognizer(gestureRecognizer: UIGestureRecognizer, shouldRecognizeSimultaneouslyWithGestureRecognizer otherGestureRecognizer: UIGestureRecognizer) -> Bool {
        let isTouchDown = gestureRecognizer == touchDownGestureRecognizer || otherGestureRecognizer == touchDownGestureRecognizer
        let isPinch = gestureRecognizer == updateAnnotationPinchGestureRecognizer || otherGestureRecognizer == updateAnnotationPinchGestureRecognizer
        
        return isTouchDown || isPinch
    }
}

extension EditImageViewController: Editor {
    public func setScreenshot(screenshot: UIImage) {
        let oldScreenshot = imageView.image
        
        imageView.image = screenshot
        
        if screenshot != oldScreenshot {
            clearAllAnnotations()
        }
    }
    
    private func clearAllAnnotations() {
        for annotationView in annotationsView.subviews where annotationView is AnnotationView {
            annotationView.removeFromSuperview()
        }
    }
}<|MERGE_RESOLUTION|>--- conflicted
+++ resolved
@@ -112,11 +112,8 @@
     
     private var selectedAnnotationView: AnnotationView?
     
-<<<<<<< HEAD
     private(set) var currentViewModel: AssetViewModel?
     
-=======
->>>>>>> d5b506bd
     public init() {
         super.init(nibName: nil, bundle: nil)
         
