--- conflicted
+++ resolved
@@ -450,14 +450,10 @@
     
     private func updateInterfaceCustomization() {
         guard let appearance = interfaceCustomization?.appearance else { assertionFailure(); return }
-<<<<<<< HEAD
         segmentedControl.setTitleTextAttributes([NSFontAttributeName: appearance.editorTextAnnotationSegmentFont], for: UIControlState())
-        UITextView.appearance(whenContainedInInstancesOf: [TextAnnotationView.self]).font = appearance.editorTextAnnotationFont
-=======
-        segmentedControl.setTitleTextAttributes([NSFontAttributeName: appearance.editorTextAnnotationSegmentFont], forState: UIControlState.Normal)
+        
         guard let annotationFont = appearance.annotationTextAttributes[NSFontAttributeName] as? UIFont else { assertionFailure(); return }
-        UITextView.appearanceWhenContainedInInstancesOfClasses([TextAnnotationView.self]).font = annotationFont
->>>>>>> c226e72c
+        UITextView.appearance(whenContainedInInstancesOf: [TextAnnotationView.self]).font = annotationFont
         
         if let annotationFillColor = appearance.annotationFillColor {
             annotationsView.tintColor = annotationFillColor
@@ -486,11 +482,7 @@
         
         let currentLocation = gestureRecognizer.location(in: annotationsView)
         
-<<<<<<< HEAD
-        let factory = AnnotationViewFactory(image: imageView.image?.cgImage, currentLocation: currentLocation, tool: currentTool, strokeColor: annotationStrokeColor)
-=======
-        let factory = AnnotationViewFactory(image: imageView.image?.CGImage, currentLocation: currentLocation, tool: currentTool, strokeColor: annotationStrokeColor, textAttributes: annotationTextAttributes)
->>>>>>> c226e72c
+        let factory = AnnotationViewFactory(image: imageView.image?.cgImage, currentLocation: currentLocation, tool: currentTool, strokeColor: annotationStrokeColor, textAttributes: annotationTextAttributes)
         
         let view: AnnotationView = factory.annotationView()
         
