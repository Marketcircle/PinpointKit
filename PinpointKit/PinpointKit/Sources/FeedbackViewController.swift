//
//  FeedbackViewController.swift
//  PinpointKit
//
//  Created by Brian Capps on 2/5/16.
//  Copyright © 2016 Lickability. All rights reserved.
//

import UIKit

/// A `UITableViewController` that conforms to `FeedbackCollector` in order to display an interface that allows the user to see, change, and send feedback.
public final class FeedbackViewController: UITableViewController {
    
    // MARK: - InterfaceCustomizable
    
    public var interfaceCustomization: InterfaceCustomization? {
        didSet {
            guard isViewLoaded() else { return }
            
            updateInterfaceCustomization()
        }
    }
    
    // MARK: - LogSupporting
    
    public var logViewer: LogViewer?
    public var logCollector: LogCollector?
    public var editor: Editor?
    
    // MARK: - FeedbackCollector
    
    public weak var feedbackDelegate: FeedbackCollectorDelegate?
    
    // MARK: - FeedbackViewController
    
    /// The screenshot the feedback describes.
    public var screenshot: UIImage? {
        didSet {
            guard isViewLoaded() else { return }
            updateTableHeaderView()
        }
    }
    
    /**
     This is storage for after a user annotates an image and we get a callback for this.
    */
    private var editedScreenshot: UIImage?
    
    private var dataSource: FeedbackTableViewDataSource? {
        didSet {
            guard isViewLoaded() else { return }
            tableView.dataSource = dataSource
        }
    }
    
    private var userEnabledLogCollection = true {
        didSet {
            updateDataSource()
        }
    }
    
    public required init() {
        super.init(style: .Grouped)
    }
    
    @available(*, unavailable)
    override init(style: UITableViewStyle) {
        super.init(style: .Grouped)
    }
    
    @available(*, unavailable)
    public required init?(coder aDecoder: NSCoder) {
        fatalError("init(coder:) has not been implemented")
    }
    
    // MARK: - UIViewController
    
    public override func viewDidLoad() {
        super.viewDidLoad()
        editor?.delegate = self
        updateInterfaceCustomization()
    }
    
    public override func viewWillTransitionToSize(size: CGSize, withTransitionCoordinator coordinator: UIViewControllerTransitionCoordinator) {
        
        coordinator.animateAlongsideTransition({ context in
            // Layout and adjust the height of the table header view by setting the property once more to alert the table view of a layout change.
            self.tableView.tableHeaderView?.layoutIfNeeded()
            self.tableView.tableHeaderView = self.tableView.tableHeaderView
            }, completion: nil)
    }
    
    // MARK: - FeedbackViewController
    
    private func updateDataSource() {
        guard let interfaceCustomization = interfaceCustomization else { assertionFailure(); return }
        
        dataSource = FeedbackTableViewDataSource(interfaceCustomization: interfaceCustomization, logSupporting:self, userEnabledLogCollection: userEnabledLogCollection)
    }
    
    /**
     Determines the correct screenshot to
     
     1. Display in the feedback header
     2. Submit when sending feedback
     
     - returns: An optional image that is the most appropriate for use.
     */
    private func usableScreenshot() -> UIImage? {
        guard let screenshot = screenshot else { return nil }
        
        return editedScreenshot ?? screenshot
    }
    
    private func updateTableHeaderView() {
        guard let screenshot = screenshot, editor = editor, screenshotToDisplay = usableScreenShot() else { return }
        
        // We must set the screenshot before showing the view controller.
        editor.setScreenshot(screenshot)
<<<<<<< HEAD
=======
        let screenshotToDisplay = usableScreenshot()
>>>>>>> 817a9233
        let header = ScreenshotHeaderView()

        header.viewModel = ScreenshotHeaderView.ViewModel(screenshot: screenshotToDisplay, hintText: interfaceCustomization?.interfaceText.feedbackEditHint)
        header.screenshotButtonTapHandler = { [weak self] button in
            let editImageViewController = NavigationController(rootViewController: editor.viewController)
            self?.presentViewController(editImageViewController, animated: true, completion: nil)
        }
        
        tableView.tableHeaderView = header
        tableView.enableTableHeaderViewDynamicHeight()
    }
    
    private func updateInterfaceCustomization() {
        title = interfaceCustomization?.interfaceText.feedbackCollectorTitle
        
        navigationItem.rightBarButtonItem = UIBarButtonItem(title: interfaceCustomization?.interfaceText.feedbackSendButtonTitle, style: .Done, target: self, action: #selector(FeedbackViewController.sendButtonTapped))
        
        if let backButtonTitle = interfaceCustomization?.interfaceText.feedbackBackButtonTitle {
            navigationItem.backBarButtonItem = UIBarButtonItem(title: backButtonTitle, style: .Plain, target: nil, action: nil)
        }
        
        let cancelBarButtonItem: UIBarButtonItem
        let cancelAction = #selector(FeedbackViewController.cancelButtonTapped)
        if let cancelButtonTitle = interfaceCustomization?.interfaceText.feedbackCancelButtonTitle {
            cancelBarButtonItem = UIBarButtonItem(title: cancelButtonTitle, style: .Plain, target: self, action: cancelAction)
        } else {
            cancelBarButtonItem = UIBarButtonItem(barButtonSystemItem: .Cancel, target: self, action: cancelAction)
        }
        navigationItem.leftBarButtonItem = cancelBarButtonItem
        
        view.tintColor = interfaceCustomization?.appearance.tintColor
        updateTableHeaderView()
        updateDataSource()
    }
    
    @objc private func sendButtonTapped() {
        guard let screenshot = usableScreenshot() else { assertionFailure("We must have either a screenshot or an edited screenshot!"); return }
        
        // TODO: Handle annotated screenshot.
        // TODO: Only send logs if `userEnabledLogCollection` is `true.
        
        let feedback = Feedback(screenshot: Feedback.ScreenshotType.Original(image: screenshot))
        feedbackDelegate?.feedbackCollector(self, didCollectFeedback: feedback)
    }
    
    @objc private func cancelButtonTapped() {
        // TODO: http://stackoverflow.com/questions/25742944/whats-the-programmatic-opposite-of-showviewcontrollersender
        
        dismissViewControllerAnimated(true, completion: nil)
    }
}

// MARK: - FeedbackCollector

extension FeedbackViewController: FeedbackCollector {
    public func collectFeedbackWithScreenshot(screenshot: UIImage, fromViewController viewController: UIViewController) {
        self.screenshot = screenshot
        viewController.showDetailViewController(self, sender: viewController)
    }
}

// MARK: - EditorDelegate

extension FeedbackViewController: EditorDelegate {
    public func editorWillDismiss(editor: Editor, screenshot: UIImage) {
        self.editedScreenshot = screenshot
        updateTableHeaderView()
    }
}

// MARK: - UITableViewDelegate

extension FeedbackViewController {
    public override func tableView(tableView: UITableView, accessoryButtonTappedForRowWithIndexPath indexPath: NSIndexPath) {
        guard let logCollector = logCollector else {
            assertionFailure("No log collector exists.")
            return
        }
        
        logViewer?.viewLog(logCollector, fromViewController: self)
    }
    
    public override func tableView(tableView: UITableView, didSelectRowAtIndexPath indexPath: NSIndexPath) {
        userEnabledLogCollection = !userEnabledLogCollection
        tableView.reloadRowsAtIndexPaths([indexPath], withRowAnimation: .Automatic)
    }
}

private extension UITableView {
    
    /**
     A workaround to make table header views created in nibs able to use their intrinsic content size to size the header. Removes the autoresizing constraints that constrain the height, and instead adds width contraints to the table header view.
     */
    func enableTableHeaderViewDynamicHeight() {
        tableHeaderView?.translatesAutoresizingMaskIntoConstraints = false
        
        if let headerView = tableHeaderView {
            let leadingConstraint = headerView.leadingAnchor.constraintEqualToAnchor(leadingAnchor)
            let trailingContraint = headerView.trailingAnchor.constraintEqualToAnchor(trailingAnchor)
            let topConstraint = headerView.topAnchor.constraintEqualToAnchor(topAnchor)
            let widthConstraint = headerView.widthAnchor.constraintEqualToAnchor(widthAnchor)
            
            NSLayoutConstraint.activateConstraints([leadingConstraint, trailingContraint, topConstraint, widthConstraint])
            
            headerView.layoutIfNeeded()
            tableHeaderView = headerView
        }
    }
}<|MERGE_RESOLUTION|>--- conflicted
+++ resolved
@@ -113,14 +113,10 @@
     }
     
     private func updateTableHeaderView() {
-        guard let screenshot = screenshot, editor = editor, screenshotToDisplay = usableScreenShot() else { return }
+        guard let screenshot = screenshot, editor = editor, screenshotToDisplay = usableScreenshot() else { return }
         
         // We must set the screenshot before showing the view controller.
         editor.setScreenshot(screenshot)
-<<<<<<< HEAD
-=======
-        let screenshotToDisplay = usableScreenshot()
->>>>>>> 817a9233
         let header = ScreenshotHeaderView()
 
         header.viewModel = ScreenshotHeaderView.ViewModel(screenshot: screenshotToDisplay, hintText: interfaceCustomization?.interfaceText.feedbackEditHint)
