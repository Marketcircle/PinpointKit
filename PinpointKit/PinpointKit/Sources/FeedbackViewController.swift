//
//  FeedbackViewController.swift
//  PinpointKit
//
//  Created by Brian Capps on 2/5/16.
//  Copyright © 2016 Lickability. All rights reserved.
//

import UIKit

/// A `UITableViewController` that conforms to `FeedbackCollector` in order to display an interface that allows the user to see, change, and send feedback.
public final class FeedbackViewController: UITableViewController {
    
    // MARK: - InterfaceCustomizable
    
    public var interfaceCustomization: InterfaceCustomization? {
        didSet {
            guard isViewLoaded else { return }
            
            updateInterfaceCustomization()
        }
    }
    
    // MARK: - LogSupporting
    
    public var logViewer: LogViewer?
    public var logCollector: LogCollector?
    public var editor: Editor?
    
    // MARK: - FeedbackCollector
    
    public weak var feedbackDelegate: FeedbackCollectorDelegate?
    public var feedbackConfiguration: FeedbackConfiguration?
    
    // MARK: - FeedbackViewController
    
    /// The screenshot the feedback describes.
    public var screenshot: UIImage? {
        didSet {
            guard isViewLoaded else { return }
            updateDataSource()
        }
    }
    
    /// The annotated screenshot the feedback describes.
    var annotatedScreenshot: UIImage? {
        didSet {
            guard isViewLoaded else { return }
            updateDataSource()
        }
    }
    
    private var dataSource: FeedbackTableViewDataSource? {
        didSet {
            guard isViewLoaded else { return }
            tableView.dataSource = dataSource
        }
    }
    
    fileprivate var userEnabledLogCollection = true {
        didSet {
            updateDataSource()
        }
    }
    
    public required init() {
        super.init(style: .grouped)
    }
    
    @available(*, unavailable)
    override init(style: UITableViewStyle) {
        super.init(style: .grouped)
    }
    
    @available(*, unavailable)
    public required init?(coder aDecoder: NSCoder) {
        fatalError("init(coder:) has not been implemented")
    }
    
    // MARK: - UIViewController
    
    public override func viewDidLoad() {
        super.viewDidLoad()
        
        tableView.estimatedRowHeight = 100.0
        tableView.rowHeight = UITableViewAutomaticDimension
        
        // Helps to prevent extra spacing from appearing at the top of the table.
        tableView.tableHeaderView = UIView(frame: CGRect(x: 0.0, y: 0.0, width: 0.0, height: .leastNormalMagnitude))
        tableView.sectionHeaderHeight = .leastNormalMagnitude
        
        editor?.delegate = self
    }
    
    public override func viewWillAppear(_ animated: Bool) {
        super.viewWillAppear(animated)
        
        updateInterfaceCustomization()
    }
    
    // MARK: - FeedbackViewController
    
    private func updateDataSource() {
        guard let interfaceCustomization = interfaceCustomization else { assertionFailure(); return }
<<<<<<< HEAD
        guard let screenshot = screenshot else { assertionFailure(); return }
=======
        
        dataSource = FeedbackTableViewDataSource(interfaceCustomization: interfaceCustomization, logSupporting: self, userEnabledLogCollection: userEnabledLogCollection)
    }
    
    fileprivate func updateTableHeaderView() {
        guard let screenshot = screenshot, let editor = editor else { return }
>>>>>>> fd088569
        let screenshotToDisplay = annotatedScreenshot ?? screenshot

        dataSource = FeedbackTableViewDataSource(interfaceCustomization: interfaceCustomization, screenshot: screenshotToDisplay, logSupporting: self, userEnabledLogCollection: userEnabledLogCollection, delegate: self)
    }
    
    private func updateInterfaceCustomization() {
        guard let interfaceCustomization = interfaceCustomization else { assertionFailure(); return }
        let interfaceText = interfaceCustomization.interfaceText
        let appearance = interfaceCustomization.appearance

        title = interfaceText.feedbackCollectorTitle
        navigationController?.navigationBar.titleTextAttributes = [NSFontAttributeName: appearance.navigationTitleFont]
        
        let sendBarButtonItem = UIBarButtonItem(title: interfaceText.feedbackSendButtonTitle, style: .done, target: self, action: #selector(FeedbackViewController.sendButtonTapped))
        sendBarButtonItem.setTitleTextAttributes([NSFontAttributeName: appearance.feedbackSendButtonFont], for: UIControlState())
        navigationItem.rightBarButtonItem = sendBarButtonItem
        
        let backBarButtonItem = UIBarButtonItem(title: interfaceText.feedbackBackButtonTitle, style: .plain, target: nil, action: nil)
        backBarButtonItem.setTitleTextAttributes([NSFontAttributeName: appearance.feedbackBackButtonFont], for: UIControlState())
        navigationItem.backBarButtonItem = backBarButtonItem
        
        let cancelBarButtonItem: UIBarButtonItem
        let cancelAction = #selector(FeedbackViewController.cancelButtonTapped)
        if let cancelButtonTitle = interfaceText.feedbackCancelButtonTitle {
            cancelBarButtonItem = UIBarButtonItem(title: cancelButtonTitle, style: .plain, target: self, action: cancelAction)
        } else {
            cancelBarButtonItem = UIBarButtonItem(barButtonSystemItem: .cancel, target: self, action: cancelAction)
        }
        
        cancelBarButtonItem.setTitleTextAttributes([NSFontAttributeName: appearance.feedbackCancelButtonFont], for: UIControlState())
        
        if presentingViewController != nil {
            navigationItem.leftBarButtonItem = cancelBarButtonItem
        } else {
            navigationItem.leftBarButtonItem = nil
        }
        
        view.tintColor = appearance.tintColor
        updateDataSource()
    }
    
    @objc private func sendButtonTapped() {
        
        let logs = userEnabledLogCollection ? logCollector?.retrieveLogs() : nil
        
        let feedback: Feedback?
        
        if let screenshot = annotatedScreenshot {
            feedback = Feedback(screenshot: .annotated(image: screenshot), logs: logs, configuration: feedbackConfiguration)
        } else if let screenshot = screenshot {
            feedback = Feedback(screenshot: .original(image: screenshot), logs: logs, configuration: feedbackConfiguration)
        } else {
            feedback = nil
        }
        
        guard let feedbackToSend = feedback else { return assertionFailure("We must have either a screenshot or an edited screenshot!") }
        
        feedbackDelegate?.feedbackCollector(self, didCollect: feedbackToSend)
    }
    
    @objc private func cancelButtonTapped() {
        guard presentingViewController != nil else {
            assertionFailure("Attempting to dismiss `FeedbackViewController` in unexpected presentation context.")
            return
        }
        
        dismiss(animated: true, completion: nil)
    }
}

// MARK: - FeedbackCollector

extension FeedbackViewController: FeedbackCollector {
    public func collectFeedback(with screenshot: UIImage, from viewController: UIViewController) {
        self.screenshot = screenshot
        annotatedScreenshot = nil
        viewController.showDetailViewController(self, sender: viewController)
    }
}

// MARK: - EditorDelegate

extension FeedbackViewController: EditorDelegate {
    public func editorWillDismiss(_ editor: Editor, with screenshot: UIImage) {
        annotatedScreenshot = screenshot
    }
}

// MARK: - UITableViewDelegate

extension FeedbackViewController {
    public override func tableView(_ tableView: UITableView, accessoryButtonTappedForRowWith indexPath: IndexPath) {
        guard let logCollector = logCollector else {
            assertionFailure("No log collector exists.")
            return
        }
        
        logViewer?.viewLog(in: logCollector, from: self)
    }
    
    public override func tableView(_ tableView: UITableView, didSelectRowAt indexPath: IndexPath) {
        userEnabledLogCollection = !userEnabledLogCollection
        tableView.reloadRows(at: [indexPath], with: .automatic)
    }
    
    public override func tableView(_ tableView: UITableView, heightForFooterInSection section: Int) -> CGFloat {
        
        // Only leave space under the last section.
        if section == tableView.numberOfSections - 1 {
            return tableView.sectionFooterHeight
        }
        
        return .leastNormalMagnitude
    }
}

// MARK: - FeedbackTableViewDataSourceDelegate

extension FeedbackViewController: FeedbackTableViewDataSourceDelegate {
    
    func feedbackTableViewDataSource(feedbackTableViewDataSource: FeedbackTableViewDataSource, didTapScreenshot screenshot: UIImage) {
        guard let editor = editor else { return }
        guard let screenshotToEdit = self.screenshot else { return }
        
        editor.setScreenshot(screenshotToEdit)
        
        let editImageViewController = NavigationController(rootViewController: editor.viewController)
        editImageViewController.view.tintColor = interfaceCustomization?.appearance.tintColor
        present(editImageViewController, animated: true, completion: nil)
    }
}<|MERGE_RESOLUTION|>--- conflicted
+++ resolved
@@ -102,16 +102,7 @@
     
     private func updateDataSource() {
         guard let interfaceCustomization = interfaceCustomization else { assertionFailure(); return }
-<<<<<<< HEAD
         guard let screenshot = screenshot else { assertionFailure(); return }
-=======
-        
-        dataSource = FeedbackTableViewDataSource(interfaceCustomization: interfaceCustomization, logSupporting: self, userEnabledLogCollection: userEnabledLogCollection)
-    }
-    
-    fileprivate func updateTableHeaderView() {
-        guard let screenshot = screenshot, let editor = editor else { return }
->>>>>>> fd088569
         let screenshotToDisplay = annotatedScreenshot ?? screenshot
 
         dataSource = FeedbackTableViewDataSource(interfaceCustomization: interfaceCustomization, screenshot: screenshotToDisplay, logSupporting: self, userEnabledLogCollection: userEnabledLogCollection, delegate: self)
