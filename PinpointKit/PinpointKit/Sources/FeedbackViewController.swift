//
//  FeedbackViewController.swift
//  PinpointKit
//
//  Created by Brian Capps on 2/5/16.
//  Copyright © 2016 Lickability. All rights reserved.
//

import UIKit

/// A `UITableViewController` that conforms to `FeedbackCollector` in order to display an interface that allows the user to see, change, and send feedback.
public class FeedbackViewController: UITableViewController, FeedbackCollector, EditImageViewControllerDelegate {
    
    // MARK: - InterfaceCustomization
    
    public var interfaceCustomization: InterfaceCustomization? {
        didSet {
            guard isViewLoaded() else { return }
            
            updateInterfaceCustomization()
        }
    }
    
    // MARK: - LogSupporting
    
    public var logViewer: LogViewer?
    public var logCollector: LogCollector?
    
    // MARK: - FeedbackViewController
    
    /// A delegate that is informed of significant events in feedback collection.
    public weak var feedbackDelegate: FeedbackCollectorDelegate?
    
    /// The screenshot the feedback describes.
    public var screenshot: UIImage? {
        didSet {
            guard isViewLoaded() else { return }
            
            updateTableHeaderView()
        }
    }
    
    private var dataSource: FeedbackTableViewDataSource? {
        didSet {
            guard isViewLoaded() else { return }
            tableView.dataSource = dataSource
        }
    }
    
    private var userEnabledLogCollection = true {
        didSet {
            updateDataSource()
        }
    }
    
    public required init() {
        super.init(style: .Grouped)
    }
    
    @available(*, unavailable)
    override init(style: UITableViewStyle) {
        super.init(style: .Grouped)
    }
    
    @available(*, unavailable)
    public required init?(coder aDecoder: NSCoder) {
        fatalError("init(coder:) has not been implemented")
    }
    
    // MARK: - UIViewController
    
    public override func viewDidLoad() {
        super.viewDidLoad()
        
        updateInterfaceCustomization()
    }
    
    public override func viewWillTransitionToSize(size: CGSize, withTransitionCoordinator coordinator: UIViewControllerTransitionCoordinator) {
        
        coordinator.animateAlongsideTransition({ context in
            // Layout and adjust the height of the table header view by setting the property once more to alert the table view of a layout change.
            self.tableView.tableHeaderView?.layoutIfNeeded()
            self.tableView.tableHeaderView = self.tableView.tableHeaderView
            }, completion: nil)
    }
    
    // MARK: - FeedbackViewController
    
    private func updateDataSource() {
        guard let interfaceCustomization = interfaceCustomization else { assertionFailure(); return }
        
        dataSource = FeedbackTableViewDataSource(interfaceCustomization: interfaceCustomization, logSupporting:self, userEnabledLogCollection: userEnabledLogCollection)
    }
    
    private func updateTableHeaderView() {
        guard let screenshot = screenshot else { return }
        
        let header = ScreenshotHeaderView()
<<<<<<< HEAD
        header.viewModel = ScreenshotHeaderView.ViewModel(screenshot: screenshot, hintText: configuration?.interfaceText.feedbackEditHint)
        header.screenshotButtonTapHandler = { [weak self] button in
            let editImageViewController = NavigationController(rootViewController: EditImageViewController(image: screenshot, currentViewModel: nil, delegate: self))
            self?.presentViewController(editImageViewController, animated: true, completion: nil)
=======
        header.viewModel = ScreenshotHeaderView.ViewModel(screenshot: screenshot, hintText: interfaceCustomization?.interfaceText.feedbackEditHint)
        header.screenshotButtonTapHandler = { button in
            // TODO: Present the editing UI.
>>>>>>> d38d1ebc
        }
        
        tableView.tableHeaderView = header
        tableView.enableTableHeaderViewDynamicHeight()
    }
    
    private func updateInterfaceCustomization() {
        title = interfaceCustomization?.interfaceText.feedbackCollectorTitle
        
        navigationItem.rightBarButtonItem = UIBarButtonItem(title: interfaceCustomization?.interfaceText.feedbackSendButtonTitle, style: .Done, target: self, action: #selector(FeedbackViewController.sendButtonTapped))
        
        let cancelBarButtonItem: UIBarButtonItem
        let cancelAction = #selector(FeedbackViewController.cancelButtonTapped)
        if let cancelButtonTitle = interfaceCustomization?.interfaceText.feedbackCancelButtonTitle {
            cancelBarButtonItem = UIBarButtonItem(title: cancelButtonTitle, style: .Plain, target: self, action: cancelAction)
        }
        else {
            cancelBarButtonItem = UIBarButtonItem(barButtonSystemItem: .Cancel, target: self, action: cancelAction)
        }
        navigationItem.leftBarButtonItem = cancelBarButtonItem
        
        view.tintColor = interfaceCustomization?.appearance.tintColor
        updateTableHeaderView()
        updateDataSource()
    }
    
    @objc private func sendButtonTapped() {
        guard let screenshot = screenshot else { assertionFailure(); return }
        
        // TODO: Handle annotated screenshot.
        // TODO: Only send logs if `userEnabledLogCollection` is `true.
        
        let feedback = Feedback(screenshot: Feedback.ScreenshotType.Original(image: screenshot))
        feedbackDelegate?.feedbackCollector(self, didCollectFeedback: feedback)
    }
    
    @objc private func cancelButtonTapped() {
        // TODO: http://stackoverflow.com/questions/25742944/whats-the-programmatic-opposite-of-showviewcontrollersender
        
        dismissViewControllerAnimated(true, completion: nil)
    }
    
    // MARK: - FeedbackCollector
    
    public func collectFeedbackWithScreenshot(screenshot: UIImage, fromViewController viewController: UIViewController) {
        self.screenshot = screenshot
        viewController.showDetailViewController(self, sender: viewController)
    }
    
    public func didTapCloseButton(screenshot: UIImage) {
        self.screenshot = screenshot
    }
    
}

// MARK: - UITableViewDelegate

extension FeedbackViewController {
    public override func tableView(tableView: UITableView, accessoryButtonTappedForRowWithIndexPath indexPath: NSIndexPath) {
        guard let logCollector = logCollector else {
            assertionFailure("No log collector exists.")
            return
        }
        
        logViewer?.viewLog(logCollector, fromViewController: self)
    }
    
    public override func tableView(tableView: UITableView, didSelectRowAtIndexPath indexPath: NSIndexPath) {
        userEnabledLogCollection = !userEnabledLogCollection
        tableView.reloadRowsAtIndexPaths([indexPath], withRowAnimation: .Automatic)
    }
}

private extension UITableView {
    
    /**
     A workaround to make table header views created in nibs able to use their intrinsic content size to size the header. Removes the autoresizing constraints that constrain the height, and instead adds width contraints to the table header view.
     */
    func enableTableHeaderViewDynamicHeight() {
        tableHeaderView?.translatesAutoresizingMaskIntoConstraints = false
        
        if let headerView = tableHeaderView {
            let leadingConstraint = headerView.leadingAnchor.constraintEqualToAnchor(leadingAnchor)
            let trailingContraint = headerView.trailingAnchor.constraintEqualToAnchor(trailingAnchor)
            let topConstraint = headerView.topAnchor.constraintEqualToAnchor(topAnchor)
            let widthConstraint = headerView.widthAnchor.constraintEqualToAnchor(widthAnchor)
            
            NSLayoutConstraint.activateConstraints([leadingConstraint, trailingContraint, topConstraint, widthConstraint])
            
            headerView.layoutIfNeeded()
            tableHeaderView = headerView
        }
    }
}<|MERGE_RESOLUTION|>--- conflicted
+++ resolved
@@ -26,9 +26,7 @@
     public var logViewer: LogViewer?
     public var logCollector: LogCollector?
     
-    // MARK: - FeedbackViewController
-    
-    /// A delegate that is informed of significant events in feedback collection.
+    // MARK: - FeedbackViewControllevar configurationdelegate that is informed of significant events in feedback collection.
     public weak var feedbackDelegate: FeedbackCollectorDelegate?
     
     /// The screenshot the feedback describes.
@@ -96,16 +94,11 @@
         guard let screenshot = screenshot else { return }
         
         let header = ScreenshotHeaderView()
-<<<<<<< HEAD
-        header.viewModel = ScreenshotHeaderView.ViewModel(screenshot: screenshot, hintText: configuration?.interfaceText.feedbackEditHint)
+
+        header.viewModel = ScreenshotHeaderView.ViewModel(screenshot: screenshot, hintText: interfaceCustomization?.interfaceText.feedbackEditHint)
         header.screenshotButtonTapHandler = { [weak self] button in
             let editImageViewController = NavigationController(rootViewController: EditImageViewController(image: screenshot, currentViewModel: nil, delegate: self))
             self?.presentViewController(editImageViewController, animated: true, completion: nil)
-=======
-        header.viewModel = ScreenshotHeaderView.ViewModel(screenshot: screenshot, hintText: interfaceCustomization?.interfaceText.feedbackEditHint)
-        header.screenshotButtonTapHandler = { button in
-            // TODO: Present the editing UI.
->>>>>>> d38d1ebc
         }
         
         tableView.tableHeaderView = header
