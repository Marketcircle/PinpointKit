//
//  FeedbackViewController.swift
//  PinpointKit
//
//  Created by Brian Capps on 2/5/16.
//  Copyright © 2016 Lickability. All rights reserved.
//

import UIKit

/// A `UITableViewController` that conforms to `FeedbackCollector` in order to display an interface that allows the user to see, change, and send feedback.
public final class FeedbackViewController: UITableViewController {
    
    // MARK: - InterfaceCustomizable
    
    public var interfaceCustomization: InterfaceCustomization? {
        didSet {
            guard isViewLoaded else { return }
            
            updateInterfaceCustomization()
        }
    }
    
    // MARK: - LogSupporting
    
    public var logViewer: LogViewer?
    public var logCollector: LogCollector?
    public var editor: Editor?
    
    // MARK: - FeedbackCollector
    
    public weak var feedbackDelegate: FeedbackCollectorDelegate?
    public var feedbackConfiguration: FeedbackConfiguration?
    
    // MARK: - FeedbackViewController
    
    /// The screenshot the feedback describes.
    public var screenshot: UIImage? {
        didSet {
            guard isViewLoaded else { return }
            updateTableHeaderView()
        }
    }
    
    /// The annotated screenshot the feedback describes.
    var annotatedScreenshot: UIImage? {
        didSet {
            guard isViewLoaded else { return }
            updateTableHeaderView()
        }
    }
    
    private var dataSource: FeedbackTableViewDataSource? {
        didSet {
            guard isViewLoaded else { return }
            tableView.dataSource = dataSource
        }
    }
    
    private var userEnabledLogCollection = true {
        didSet {
            updateDataSource()
        }
    }
    
    public required init() {
        super.init(style: .grouped)
    }
    
    @available(*, unavailable)
    override init(style: UITableViewStyle) {
        super.init(style: .grouped)
    }
    
    @available(*, unavailable)
    public required init?(coder aDecoder: NSCoder) {
        fatalError("init(coder:) has not been implemented")
    }
    
    // MARK: - UIViewController
    
    public override func viewDidLoad() {
        super.viewDidLoad()
        editor?.delegate = self
    }
    
    public override func viewWillAppear(_ animated: Bool) {
        super.viewWillAppear(animated)
        
        // Since this view controller could be reused in another orientation, update the table header view on every appearance to reflect the current orientation sizing.
        updateTableHeaderView()
        updateInterfaceCustomization()
    }
    
    public override func viewWillTransition(to size: CGSize, with coordinator: UIViewControllerTransitionCoordinator) {
        
        coordinator.animate(alongsideTransition: { context in
            // Layout and adjust the height of the table header view by setting the property once more to alert the table view of a layout change.
            self.tableView.tableHeaderView?.layoutIfNeeded()
            self.tableView.tableHeaderView = self.tableView.tableHeaderView
        }, completion: nil)
    }
    
    // MARK: - FeedbackViewController
    
    private func updateDataSource() {
        guard let interfaceCustomization = interfaceCustomization else { assertionFailure(); return }
        
        dataSource = FeedbackTableViewDataSource(interfaceCustomization: interfaceCustomization, logSupporting: self, userEnabledLogCollection: userEnabledLogCollection)
    }
    
    private func updateTableHeaderView() {
        guard let screenshot = screenshot, editor = editor else { return }
        let screenshotToDisplay = annotatedScreenshot ?? screenshot
        
        // We must set the screenshot before showing the view controller.
        editor.setScreenshot(screenshot)
        let header = ScreenshotHeaderView()

        header.viewModel = ScreenshotHeaderView.ViewModel(screenshot: screenshotToDisplay, hintText: interfaceCustomization?.interfaceText.feedbackEditHint, hintFont: interfaceCustomization?.appearance.feedbackEditHintFont)
        header.screenshotButtonTapHandler = { [weak self] button in
            let editImageViewController = NavigationController(rootViewController: editor.viewController)
            editImageViewController.view.tintColor = self?.interfaceCustomization?.appearance.tintColor
            self?.present(editImageViewController, animated: true, completion: nil)
        }
        
        tableView.tableHeaderView = header
        tableView.enableTableHeaderViewDynamicHeight()
    }
    
    private func updateInterfaceCustomization() {
        guard let interfaceCustomization = interfaceCustomization else { assertionFailure(); return }
        let interfaceText = interfaceCustomization.interfaceText
        let appearance = interfaceCustomization.appearance

        title = interfaceText.feedbackCollectorTitle
        navigationController?.navigationBar.titleTextAttributes = [NSFontAttributeName: appearance.navigationTitleFont]
        
        let sendBarButtonItem = UIBarButtonItem(title: interfaceText.feedbackSendButtonTitle, style: .done, target: self, action: #selector(FeedbackViewController.sendButtonTapped))
        sendBarButtonItem.setTitleTextAttributes([NSFontAttributeName: appearance.feedbackSendButtonFont], for: UIControlState())
        navigationItem.rightBarButtonItem = sendBarButtonItem
        
        let backBarButtonItem = UIBarButtonItem(title: interfaceText.feedbackBackButtonTitle, style: .plain, target: nil, action: nil)
        backBarButtonItem.setTitleTextAttributes([NSFontAttributeName: appearance.feedbackBackButtonFont], for: UIControlState())
        navigationItem.backBarButtonItem = backBarButtonItem
        
        let cancelBarButtonItem: UIBarButtonItem
        let cancelAction = #selector(FeedbackViewController.cancelButtonTapped)
        if let cancelButtonTitle = interfaceText.feedbackCancelButtonTitle {
            cancelBarButtonItem = UIBarButtonItem(title: cancelButtonTitle, style: .plain, target: self, action: cancelAction)
        } else {
            cancelBarButtonItem = UIBarButtonItem(barButtonSystemItem: .cancel, target: self, action: cancelAction)
        }
        
<<<<<<< HEAD
        cancelBarButtonItem.setTitleTextAttributes([NSFontAttributeName: appearance.feedbackCancelButtonFont], for: UIControlState())
        navigationItem.leftBarButtonItem = cancelBarButtonItem
=======
        cancelBarButtonItem.setTitleTextAttributes([NSFontAttributeName: appearance.feedbackCancelButtonFont], forState: .Normal)
        
        if presentingViewController != nil {
            navigationItem.leftBarButtonItem = cancelBarButtonItem
        } else {
            navigationItem.leftBarButtonItem = nil
        }
>>>>>>> c226e72c
        
        view.tintColor = appearance.tintColor
        updateTableHeaderView()
        updateDataSource()
    }
    
    @objc private func sendButtonTapped() {
        
        let logs = userEnabledLogCollection ? logCollector?.retrieveLogs() : nil
        
        let feedback: Feedback?
        
        if let screenshot = annotatedScreenshot {
<<<<<<< HEAD
            feedback = Feedback(screenshot: .annotated(image: screenshot), recipients: feedbackRecipients, logs: logs)
        } else if let screenshot = screenshot {
            feedback = Feedback(screenshot: .original(image: screenshot), recipients: feedbackRecipients, logs: logs)
=======
            feedback = Feedback(screenshot: .Annotated(image: screenshot), logs: logs, configuration: feedbackConfiguration)
        } else if let screenshot = screenshot {
            feedback = Feedback(screenshot: .Original(image: screenshot), logs: logs, configuration: feedbackConfiguration)
>>>>>>> c226e72c
        } else {
            feedback = nil
        }
        
        guard let feedbackToSend = feedback else { return assertionFailure("We must have either a screenshot or an edited screenshot!") }
        
        feedbackDelegate?.feedbackCollector(self, didCollect: feedbackToSend)
    }
    
<<<<<<< HEAD
    @objc private func cancelButtonTapped() {        
        dismiss(animated: true, completion: nil)
=======
    @objc private func cancelButtonTapped() {
        guard presentingViewController != nil else {
            assertionFailure("Attempting to dismiss `FeedbackViewController` in unexpected presentation context.")
            return
        }
        
        dismissViewControllerAnimated(true, completion: nil)
>>>>>>> c226e72c
    }
}

// MARK: - FeedbackCollector

extension FeedbackViewController: FeedbackCollector {
    public func collectFeedback(with screenshot: UIImage, from viewController: UIViewController) {
        self.screenshot = screenshot
        annotatedScreenshot = nil
        viewController.showDetailViewController(self, sender: viewController)
    }
}

// MARK: - EditorDelegate

extension FeedbackViewController: EditorDelegate {
    public func editorWillDismiss(_ editor: Editor, with screenshot: UIImage) {
        annotatedScreenshot = screenshot
        updateTableHeaderView()
    }
}

// MARK: - UITableViewDelegate

extension FeedbackViewController {
    public override func tableView(_ tableView: UITableView, accessoryButtonTappedForRowWith indexPath: IndexPath) {
        guard let logCollector = logCollector else {
            assertionFailure("No log collector exists.")
            return
        }
        
        logViewer?.viewLog(in: logCollector, from: self)
    }
    
    public override func tableView(_ tableView: UITableView, didSelectRowAt indexPath: IndexPath) {
        userEnabledLogCollection = !userEnabledLogCollection
        tableView.reloadRows(at: [indexPath], with: .automatic)
    }
}

private extension UITableView {
    
    /**
     A workaround to make table header views created in nibs able to use their intrinsic content size to size the header. Removes the autoresizing constraints that constrain the height, and instead adds width contraints to the table header view.
     */
    func enableTableHeaderViewDynamicHeight() {
        tableHeaderView?.translatesAutoresizingMaskIntoConstraints = false
        
        if let headerView = tableHeaderView {
            let leadingConstraint = headerView.leadingAnchor.constraint(equalTo: leadingAnchor)
            let trailingContraint = headerView.trailingAnchor.constraint(equalTo: trailingAnchor)
            let topConstraint = headerView.topAnchor.constraint(equalTo: topAnchor)
            let widthConstraint = headerView.widthAnchor.constraint(equalTo: widthAnchor)
            
            NSLayoutConstraint.activate([leadingConstraint, trailingContraint, topConstraint, widthConstraint])
            
            headerView.layoutIfNeeded()
            tableHeaderView = headerView
        }
    }
}<|MERGE_RESOLUTION|>--- conflicted
+++ resolved
@@ -152,18 +152,13 @@
             cancelBarButtonItem = UIBarButtonItem(barButtonSystemItem: .cancel, target: self, action: cancelAction)
         }
         
-<<<<<<< HEAD
         cancelBarButtonItem.setTitleTextAttributes([NSFontAttributeName: appearance.feedbackCancelButtonFont], for: UIControlState())
-        navigationItem.leftBarButtonItem = cancelBarButtonItem
-=======
-        cancelBarButtonItem.setTitleTextAttributes([NSFontAttributeName: appearance.feedbackCancelButtonFont], forState: .Normal)
         
         if presentingViewController != nil {
             navigationItem.leftBarButtonItem = cancelBarButtonItem
         } else {
             navigationItem.leftBarButtonItem = nil
         }
->>>>>>> c226e72c
         
         view.tintColor = appearance.tintColor
         updateTableHeaderView()
@@ -177,15 +172,9 @@
         let feedback: Feedback?
         
         if let screenshot = annotatedScreenshot {
-<<<<<<< HEAD
-            feedback = Feedback(screenshot: .annotated(image: screenshot), recipients: feedbackRecipients, logs: logs)
+            feedback = Feedback(screenshot: .annotated(image: screenshot), logs: logs, configuration: feedbackConfiguration)
         } else if let screenshot = screenshot {
-            feedback = Feedback(screenshot: .original(image: screenshot), recipients: feedbackRecipients, logs: logs)
-=======
-            feedback = Feedback(screenshot: .Annotated(image: screenshot), logs: logs, configuration: feedbackConfiguration)
-        } else if let screenshot = screenshot {
-            feedback = Feedback(screenshot: .Original(image: screenshot), logs: logs, configuration: feedbackConfiguration)
->>>>>>> c226e72c
+            feedback = Feedback(screenshot: .original(image: screenshot), logs: logs, configuration: feedbackConfiguration)
         } else {
             feedback = nil
         }
@@ -195,18 +184,13 @@
         feedbackDelegate?.feedbackCollector(self, didCollect: feedbackToSend)
     }
     
-<<<<<<< HEAD
-    @objc private func cancelButtonTapped() {        
-        dismiss(animated: true, completion: nil)
-=======
     @objc private func cancelButtonTapped() {
         guard presentingViewController != nil else {
             assertionFailure("Attempting to dismiss `FeedbackViewController` in unexpected presentation context.")
             return
         }
         
-        dismissViewControllerAnimated(true, completion: nil)
->>>>>>> c226e72c
+        dismiss(animated: true, completion: nil)
     }
 }
 
