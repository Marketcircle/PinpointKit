--- conflicted
+++ resolved
@@ -9,11 +9,7 @@
 import UIKit
 
 /// A `UITableViewController` that conforms to `FeedbackCollector` in order to display an interface that allows the user to see, change, and send feedback.
-<<<<<<< HEAD
-public final class FeedbackViewController: UITableViewController, FeedbackCollector, EditImageViewControllerDelegate {
-=======
-public class FeedbackViewController: UITableViewController {
->>>>>>> 59d8717c
+public final class FeedbackViewController: UITableViewController {
     
     // MARK: - InterfaceCustomizable
     
