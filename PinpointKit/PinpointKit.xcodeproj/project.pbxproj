--- conflicted
+++ resolved
@@ -51,11 +51,7 @@
 		DA0DA60D1C53049B0012ADBE /* PinpointKit.framework in Frameworks */ = {isa = PBXBuildFile; fileRef = DA0DA6021C53049B0012ADBE /* PinpointKit.framework */; };
 		DA0DA6121C53049B0012ADBE /* PinpointKitTests.swift in Sources */ = {isa = PBXBuildFile; fileRef = DA0DA6111C53049B0012ADBE /* PinpointKitTests.swift */; };
 		DA0DA61D1C5305C00012ADBE /* PinpointKit.swift in Sources */ = {isa = PBXBuildFile; fileRef = DA0DA61C1C5305C00012ADBE /* PinpointKit.swift */; };
-<<<<<<< HEAD
-		DA0DA61F1C5306E80012ADBE /* PinpointKitMedia.xcassets in Resources */ = {isa = PBXBuildFile; fileRef = DA0DA61E1C5306E80012ADBE /* PinpointKitMedia.xcassets */; };
 		DA3B16661C9CD2DE00DBFDE6 /* ShakeDetectingWindow.swift in Sources */ = {isa = PBXBuildFile; fileRef = DA3B16651C9CD2DE00DBFDE6 /* ShakeDetectingWindow.swift */; };
-=======
->>>>>>> fd0893f6
 /* End PBXBuildFile section */
 
 /* Begin PBXContainerItemProxy section */
@@ -114,11 +110,7 @@
 		DA0DA6111C53049B0012ADBE /* PinpointKitTests.swift */ = {isa = PBXFileReference; lastKnownFileType = sourcecode.swift; path = PinpointKitTests.swift; sourceTree = "<group>"; };
 		DA0DA6131C53049B0012ADBE /* Info.plist */ = {isa = PBXFileReference; lastKnownFileType = text.plist.xml; path = Info.plist; sourceTree = "<group>"; };
 		DA0DA61C1C5305C00012ADBE /* PinpointKit.swift */ = {isa = PBXFileReference; fileEncoding = 4; lastKnownFileType = sourcecode.swift; path = PinpointKit.swift; sourceTree = "<group>"; };
-<<<<<<< HEAD
-		DA0DA61E1C5306E80012ADBE /* PinpointKitMedia.xcassets */ = {isa = PBXFileReference; lastKnownFileType = folder.assetcatalog; name = PinpointKitMedia.xcassets; path = PinpointKit/PinpointKitMedia.xcassets; sourceTree = "<group>"; };
 		DA3B16651C9CD2DE00DBFDE6 /* ShakeDetectingWindow.swift */ = {isa = PBXFileReference; fileEncoding = 4; lastKnownFileType = sourcecode.swift; path = ShakeDetectingWindow.swift; sourceTree = "<group>"; };
-=======
->>>>>>> fd0893f6
 /* End PBXFileReference section */
 
 /* Begin PBXFrameworksBuildPhase section */
@@ -424,11 +416,8 @@
 				2CB63F211C77CBE9000CEFC6 /* FeedbackTableViewDataSource.swift in Sources */,
 				B92901861C55648A007CCA5E /* KeyboardAvoider.swift in Sources */,
 				B929019C1C556774007CCA5E /* ArrowAnnotationView.swift in Sources */,
-<<<<<<< HEAD
 				DA3B16661C9CD2DE00DBFDE6 /* ShakeDetectingWindow.swift in Sources */,
-=======
 				2CEAF65C1C779C8D009368B8 /* FeedbackNavigationController.swift in Sources */,
->>>>>>> fd0893f6
 				12580A391C65307300ADC01C /* Sender.swift in Sources */,
 				B92901B91C557406007CCA5E /* StrokeLayoutManager.swift in Sources */,
 				B92901A11C55677C007CCA5E /* BoxAnnotationView.swift in Sources */,
