--- conflicted
+++ resolved
@@ -51,12 +51,9 @@
 		DA0DA60D1C53049B0012ADBE /* PinpointKit.framework in Frameworks */ = {isa = PBXBuildFile; fileRef = DA0DA6021C53049B0012ADBE /* PinpointKit.framework */; };
 		DA0DA6121C53049B0012ADBE /* PinpointKitTests.swift in Sources */ = {isa = PBXBuildFile; fileRef = DA0DA6111C53049B0012ADBE /* PinpointKitTests.swift */; };
 		DA0DA61D1C5305C00012ADBE /* PinpointKit.swift in Sources */ = {isa = PBXBuildFile; fileRef = DA0DA61C1C5305C00012ADBE /* PinpointKit.swift */; };
-<<<<<<< HEAD
 		DA3B16661C9CD2DE00DBFDE6 /* ShakeDetectingWindow.swift in Sources */ = {isa = PBXBuildFile; fileRef = DA3B16651C9CD2DE00DBFDE6 /* ShakeDetectingWindow.swift */; };
-=======
 		F2BF24051CB9A69200867E01 /* ASLLogger.h in Headers */ = {isa = PBXBuildFile; fileRef = F2BF24031CB9A69200867E01 /* ASLLogger.h */; settings = {ATTRIBUTES = (Public, ); }; };
 		F2BF24061CB9A69200867E01 /* ASLLogger.m in Sources */ = {isa = PBXBuildFile; fileRef = F2BF24041CB9A69200867E01 /* ASLLogger.m */; };
->>>>>>> 9edc423c
 /* End PBXBuildFile section */
 
 /* Begin PBXContainerItemProxy section */
@@ -115,12 +112,9 @@
 		DA0DA6111C53049B0012ADBE /* PinpointKitTests.swift */ = {isa = PBXFileReference; lastKnownFileType = sourcecode.swift; path = PinpointKitTests.swift; sourceTree = "<group>"; };
 		DA0DA6131C53049B0012ADBE /* Info.plist */ = {isa = PBXFileReference; lastKnownFileType = text.plist.xml; path = Info.plist; sourceTree = "<group>"; };
 		DA0DA61C1C5305C00012ADBE /* PinpointKit.swift */ = {isa = PBXFileReference; fileEncoding = 4; lastKnownFileType = sourcecode.swift; path = PinpointKit.swift; sourceTree = "<group>"; };
-<<<<<<< HEAD
 		DA3B16651C9CD2DE00DBFDE6 /* ShakeDetectingWindow.swift */ = {isa = PBXFileReference; fileEncoding = 4; lastKnownFileType = sourcecode.swift; path = ShakeDetectingWindow.swift; sourceTree = "<group>"; };
-=======
 		F2BF24031CB9A69200867E01 /* ASLLogger.h */ = {isa = PBXFileReference; fileEncoding = 4; lastKnownFileType = sourcecode.c.h; path = ASLLogger.h; sourceTree = "<group>"; };
 		F2BF24041CB9A69200867E01 /* ASLLogger.m */ = {isa = PBXFileReference; fileEncoding = 4; lastKnownFileType = sourcecode.c.objc; path = ASLLogger.m; sourceTree = "<group>"; };
->>>>>>> 9edc423c
 /* End PBXFileReference section */
 
 /* Begin PBXFrameworksBuildPhase section */
