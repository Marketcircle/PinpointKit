// !$*UTF8*$!
{
	archiveVersion = 1;
	classes = {
	};
	objectVersion = 46;
	objects = {

/* Begin PBXBuildFile section */
		0CDD1E82AC1F536E545B685D19338E14 /* Screenshotter.swift in Sources */ = {isa = PBXBuildFile; fileRef = FDA61C7BF94F4ABC2B29F361860A79D0 /* Screenshotter.swift */; };
		0D958AB08F4BCB483E62B27AEA941426 /* Pods-PinpointKitExample-dummy.m in Sources */ = {isa = PBXBuildFile; fileRef = 63CB56BD873C4BB171888105C6F1B545 /* Pods-PinpointKitExample-dummy.m */; };
<<<<<<< HEAD
		15B8BBF0A81A8F699181A197A2149430 /* Sender.swift in Sources */ = {isa = PBXBuildFile; fileRef = 172CDF3DB78C9F30D084A77D31F1F4E3 /* Sender.swift */; };
		15E941F20C1943D96E3D0936B2C3429A /* Feedback.swift in Sources */ = {isa = PBXBuildFile; fileRef = DEF610D46B4270498BF110D72EA7ACF8 /* Feedback.swift */; };
		184F4416F43088C1D8E3A507017556A4 /* PinpointKit+ShakePresentation.swift in Sources */ = {isa = PBXBuildFile; fileRef = F573EE7EDBA5A16D155BC6E24C93EFF5 /* PinpointKit+ShakePresentation.swift */; };
		1975343A340D6045F934EF805B9A15B5 /* AnnotationsView.swift in Sources */ = {isa = PBXBuildFile; fileRef = FE6113790653EAF8C1A1F7771B519259 /* AnnotationsView.swift */; };
		1DBD1828CBDA3C905AE7CE05F9A8481F /* LogSupporting.swift in Sources */ = {isa = PBXBuildFile; fileRef = 2E7572A7CB5048145FA44393800859C5 /* LogSupporting.swift */; };
		20871F1B481AC58F430CF78B90D13DB3 /* ArrowAnnotationView.swift in Sources */ = {isa = PBXBuildFile; fileRef = 4F026C9460FBD43D5F04EF65D2FB5362 /* ArrowAnnotationView.swift */; };
		212F3C7EDD1D6C961F9298ED94C4A9D2 /* Editor.swift in Sources */ = {isa = PBXBuildFile; fileRef = 6945F4F6DE5BFD450D048F0081B46ACD /* Editor.swift */; };
		23B0CF85CAF7C4FEC66DC837BF3A4A30 /* PinpointKit-umbrella.h in Headers */ = {isa = PBXBuildFile; fileRef = 0FA3A013B33F2A51586C9688B165DF1E /* PinpointKit-umbrella.h */; settings = {ATTRIBUTES = (Public, ); }; };
		274E0F9158A3D5EE42F4D5626D7189A1 /* EditImageViewController.swift in Sources */ = {isa = PBXBuildFile; fileRef = 16C7534B3413DA346F0A193C76B2F0DA /* EditImageViewController.swift */; };
		2AEE21DAF5E1BB743C7C724F2C0580C5 /* CheckmarkCell.swift in Sources */ = {isa = PBXBuildFile; fileRef = A56326EAEA58486DF118DDF5FACD210D /* CheckmarkCell.swift */; };
		2C685245784FDB4D0343BD5B146F5F7A /* SourceSansPro-Bold.ttf in Resources */ = {isa = PBXBuildFile; fileRef = 114AC180CB4E848C4C81449DAFA9C175 /* SourceSansPro-Bold.ttf */; };
		2C7CF2CCC87578CA7B505217184A57CB /* ASLLogger.m in Sources */ = {isa = PBXBuildFile; fileRef = 283F4DBE0CD6CB330F0E6EAF93B49577 /* ASLLogger.m */; };
		2CFEF21D51BCD815A47B017BC02338E8 /* BezierPath.swift in Sources */ = {isa = PBXBuildFile; fileRef = CF521E391DB361765406F3397FD7F781 /* BezierPath.swift */; };
		38BD98D6226E3C07577B8FED5E430E95 /* EditorDelegate.swift in Sources */ = {isa = PBXBuildFile; fileRef = 46B1CD047C1B63EF67F23CAC1806889A /* EditorDelegate.swift */; };
		39DA97B343CED7D31970E425862EDE70 /* MIMEType.swift in Sources */ = {isa = PBXBuildFile; fileRef = 2098013DDAC70242CAB55164809DF297 /* MIMEType.swift */; };
		40A2B3349ED694133C5072C4DBC22CFA /* ASLLogger.h in Headers */ = {isa = PBXBuildFile; fileRef = 1AA8B2FF3CF646963D04752E114AA1C3 /* ASLLogger.h */; settings = {ATTRIBUTES = (Public, ); }; };
		42FE10253FD7560124D2EAD781E2E445 /* MailSender.swift in Sources */ = {isa = PBXBuildFile; fileRef = 3CBBCFF091CD4792072990AF081188C4 /* MailSender.swift */; };
		430208290E6932815B760A0E4BAAA5B9 /* InterfaceCustomization.swift in Sources */ = {isa = PBXBuildFile; fileRef = E53932A79D0015680899AEDBCE408C7A /* InterfaceCustomization.swift */; };
		449AFC32CE95BD390F974C89B39DE409 /* ScreenshotDetector.swift in Sources */ = {isa = PBXBuildFile; fileRef = 1673F23E10FFE664DC2DBCD7EECB763E /* ScreenshotDetector.swift */; };
		461673AF60A95E83F3776A8341AC4DD8 /* KeyboardAvoider.swift in Sources */ = {isa = PBXBuildFile; fileRef = 12221873AA420451874E0329C9CF086A /* KeyboardAvoider.swift */; };
		4A04FE15DA509B5C89CE556770245EC7 /* FeedbackViewController.swift in Sources */ = {isa = PBXBuildFile; fileRef = C945B11B38B63C2485E7AC2F0A4652C9 /* FeedbackViewController.swift */; };
		4C960F20EE40614A8AE012A37C165FF5 /* FeedbackTableViewDataSource.swift in Sources */ = {isa = PBXBuildFile; fileRef = 0D2FD3F625B717DC2FCD4D8F304E84A8 /* FeedbackTableViewDataSource.swift */; };
		52D5A06B4C07CE372B8749304209A3BF /* UIColor+Palette.swift in Sources */ = {isa = PBXBuildFile; fileRef = DBCB6A9253314806490AED31CDE58272 /* UIColor+Palette.swift */; };
		5644F51D8190C003E02FB4E303089D9B /* InterfaceCustomizable.swift in Sources */ = {isa = PBXBuildFile; fileRef = D84AA0A8E8AF047564608AB6495DFF45 /* InterfaceCustomizable.swift */; };
		58530163CC392331994316FA8DC8E67B /* PinpointKit.xcassets in Resources */ = {isa = PBXBuildFile; fileRef = 3AF939EA575E5EEA924172E930A87A9B /* PinpointKit.xcassets */; };
		589E1AA30F83B11752923700A4CE76B2 /* ShakeDetectingWindow.swift in Sources */ = {isa = PBXBuildFile; fileRef = 926EAD1738C6D99FD0C0899CF01077AD /* ShakeDetectingWindow.swift */; };
		5A57570E115B0D171402D0E96E761283 /* BasicLogViewController.swift in Sources */ = {isa = PBXBuildFile; fileRef = E1CC4696A751768B9105D5565B68C3DB /* BasicLogViewController.swift */; };
		5F7A1725DDFAAF2976FBF1C8FC5B6430 /* PinpointKit-dummy.m in Sources */ = {isa = PBXBuildFile; fileRef = 6207788D80D5F34F8E7DB00DE24A8F3E /* PinpointKit-dummy.m */; };
		63648CCA2D63BFB731822F2120D4E739 /* AnnotationViewFactory.swift in Sources */ = {isa = PBXBuildFile; fileRef = D03ADA031C084B042487773A8A86B9BB /* AnnotationViewFactory.swift */; };
		638502A53000777AA194EA8426E35D77 /* NSBundle+PinpointKit.swift in Sources */ = {isa = PBXBuildFile; fileRef = C8B5C878C283429B54DCBEC1840E5F8B /* NSBundle+PinpointKit.swift */; };
		63B94E01A6382BB6BE9CBD5A25C047D6 /* StrokeLayoutManager.swift in Sources */ = {isa = PBXBuildFile; fileRef = 7BAE808FC0873920E02EBCD77AD9FA43 /* StrokeLayoutManager.swift */; };
		69463102D52C36224BAC8D49C26BE7F1 /* FeedbackCollector.swift in Sources */ = {isa = PBXBuildFile; fileRef = 421EAA998DAEFE3DD043FD4FDC40CA43 /* FeedbackCollector.swift */; };
		6C7E948C1A6FB00FC132A51F613FE30E /* AnnotationView.swift in Sources */ = {isa = PBXBuildFile; fileRef = B5C940A5E713141F02CCF9A1C624E84C /* AnnotationView.swift */; };
		7B32F67CF980FB5CBE4D2BA900F9DC95 /* SourceSansPro-Regular.ttf in Resources */ = {isa = PBXBuildFile; fileRef = E2E9D9A1E5A484B9629EFB4384002E67 /* SourceSansPro-Regular.ttf */; };
		7D827D77ECEA52041157A8B27B4230FF /* UIKit.framework in Frameworks */ = {isa = PBXBuildFile; fileRef = E42A9844F76F9E28FEEC5A0F0037FF76 /* UIKit.framework */; };
		8367F623DD9416EB26F83B758471ED2C /* Tool.swift in Sources */ = {isa = PBXBuildFile; fileRef = D1D08FD24EF24252EBB4B332CA01B193 /* Tool.swift */; };
=======
		10C28B2571B1B9E1F0CCE59A05996274 /* PinpointKit-umbrella.h in Headers */ = {isa = PBXBuildFile; fileRef = 0FA3A013B33F2A51586C9688B165DF1E /* PinpointKit-umbrella.h */; settings = {ATTRIBUTES = (Public, ); }; };
		151F2A9C1F7BC634B583654EEADB2676 /* MailSender.swift in Sources */ = {isa = PBXBuildFile; fileRef = 3CBBCFF091CD4792072990AF081188C4 /* MailSender.swift */; };
		159B94260CA7604F29584FB5E625911F /* FeedbackCollector.swift in Sources */ = {isa = PBXBuildFile; fileRef = 421EAA998DAEFE3DD043FD4FDC40CA43 /* FeedbackCollector.swift */; };
		1A68D0262EF57466410ADD86EA10B235 /* FeedbackTableViewDataSource.swift in Sources */ = {isa = PBXBuildFile; fileRef = 0D2FD3F625B717DC2FCD4D8F304E84A8 /* FeedbackTableViewDataSource.swift */; };
		2AC7E88E898E4E60A4D74F53568D9287 /* AnnotationView.swift in Sources */ = {isa = PBXBuildFile; fileRef = B5C940A5E713141F02CCF9A1C624E84C /* AnnotationView.swift */; };
		30F586F105FF6DC58A6451A4763F10DF /* PinpointKit+ShakePresentation.swift in Sources */ = {isa = PBXBuildFile; fileRef = F573EE7EDBA5A16D155BC6E24C93EFF5 /* PinpointKit+ShakePresentation.swift */; };
		35BE4F4F6F33875FE9F37EC763B036A9 /* PinpointKit.h in Headers */ = {isa = PBXBuildFile; fileRef = 2948F1E43A43DE0C783928765540F5DF /* PinpointKit.h */; settings = {ATTRIBUTES = (Public, ); }; };
		39F95AD7821EBA18FE15B82EDFE1C6BB /* ASLLogger.h in Headers */ = {isa = PBXBuildFile; fileRef = 1AA8B2FF3CF646963D04752E114AA1C3 /* ASLLogger.h */; settings = {ATTRIBUTES = (Public, ); }; };
		410A83C2F68AD2979319A22E3DB30690 /* EditImageViewController.swift in Sources */ = {isa = PBXBuildFile; fileRef = 16C7534B3413DA346F0A193C76B2F0DA /* EditImageViewController.swift */; };
		431AAD1F47EB8C0CF5E6249CC813424F /* NSBundle+PinpointKit.swift in Sources */ = {isa = PBXBuildFile; fileRef = C8B5C878C283429B54DCBEC1840E5F8B /* NSBundle+PinpointKit.swift */; };
		4376A28CCA0D78F83E79D60A782B1048 /* Tool.swift in Sources */ = {isa = PBXBuildFile; fileRef = D1D08FD24EF24252EBB4B332CA01B193 /* Tool.swift */; };
		43E55DCB34E5B7FF8A953C43C3B9FE07 /* ScreenshotHeaderView.swift in Sources */ = {isa = PBXBuildFile; fileRef = 90A81D84172E10610AA4F014ABEFFF73 /* ScreenshotHeaderView.swift */; };
		446BA603BBF46D73F4E7AB75D05FDB2D /* FeedbackViewController.swift in Sources */ = {isa = PBXBuildFile; fileRef = C945B11B38B63C2485E7AC2F0A4652C9 /* FeedbackViewController.swift */; };
		475B3ACDE2B25B16097F8FD10645A926 /* BasicLogViewController.swift in Sources */ = {isa = PBXBuildFile; fileRef = E1CC4696A751768B9105D5565B68C3DB /* BasicLogViewController.swift */; };
		497847DAB395437D5D11CEBA42705280 /* FeedbackNavigationController.swift in Sources */ = {isa = PBXBuildFile; fileRef = 67D1CAFDC8EA2D8703C0C6EE29E4BF08 /* FeedbackNavigationController.swift */; };
		4AAEFBB95D4BEDFA82C236B80573C825 /* Annotations.swift in Sources */ = {isa = PBXBuildFile; fileRef = 3D762474867E802650DD20E294750CF9 /* Annotations.swift */; };
		4C53FBF91D304C39009EDC4E /* FeedbackConfiguration.swift in Sources */ = {isa = PBXBuildFile; fileRef = 4C53FBF81D304C39009EDC4E /* FeedbackConfiguration.swift */; };
		50A95E93DED4283192EBFF3DC62B9211 /* StrokeLayoutManager.swift in Sources */ = {isa = PBXBuildFile; fileRef = 7BAE808FC0873920E02EBCD77AD9FA43 /* StrokeLayoutManager.swift */; };
		54AFDAD8B333D569BE25A6BF091AA987 /* SourceSansPro-Bold.ttf in Resources */ = {isa = PBXBuildFile; fileRef = 93FA706115160440E9256964E66FA57D /* SourceSansPro-Bold.ttf */; };
		595BB86A2C0B9F6BF072D43298E1442F /* Configuration.swift in Sources */ = {isa = PBXBuildFile; fileRef = 4307288F72B971AF1C34C59718AF3B32 /* Configuration.swift */; };
		6255794D65AB11E3697DD84F49040367 /* Foundation.framework in Frameworks */ = {isa = PBXBuildFile; fileRef = 8E4C26A72D50DB44D17501848286B727 /* Foundation.framework */; };
		65D504B4D815A353F35852AAD54E4977 /* SourceSansPro-Semibold.ttf in Resources */ = {isa = PBXBuildFile; fileRef = 68737F3A4C1C07C3F9900BFD1F9B5A05 /* SourceSansPro-Semibold.ttf */; };
		6C1C6B92DBCBD4C053DCE7F8989672DE /* InterfaceCustomization.swift in Sources */ = {isa = PBXBuildFile; fileRef = E53932A79D0015680899AEDBCE408C7A /* InterfaceCustomization.swift */; };
		723B8A8BB6FD15326549284128110A66 /* ASLLogger.m in Sources */ = {isa = PBXBuildFile; fileRef = 283F4DBE0CD6CB330F0E6EAF93B49577 /* ASLLogger.m */; };
		769EA9C35D5B71D4D5677A5CC8816624 /* UIView+PinpointKit.swift in Sources */ = {isa = PBXBuildFile; fileRef = FA0AAEEDEF23C45182AFF15A9E5ECBA0 /* UIView+PinpointKit.swift */; };
		79BAB729CC0C8E519BA1CF6EB5AB4DC5 /* BlurAnnotationView.swift in Sources */ = {isa = PBXBuildFile; fileRef = 74167839F1DA5F75BDB902FB75AC6465 /* BlurAnnotationView.swift */; };
		7A67D269CB7382A3886EBBED36D69A44 /* BoxAnnotationView.swift in Sources */ = {isa = PBXBuildFile; fileRef = A746927132FD9B70272F614430C08EA6 /* BoxAnnotationView.swift */; };
		7CBD8AB95D52BA5EDF77B96A88874259 /* UIKit.framework in Frameworks */ = {isa = PBXBuildFile; fileRef = E42A9844F76F9E28FEEC5A0F0037FF76 /* UIKit.framework */; };
		84B464607B20BE6EB40114E9181B06D7 /* LogCollector.swift in Sources */ = {isa = PBXBuildFile; fileRef = BB47DED22D3177F5032FBA88AD80A371 /* LogCollector.swift */; };
>>>>>>> c226e72c
		85E713DC0E74AD5789ABFBFB0C8ADF55 /* Foundation.framework in Frameworks */ = {isa = PBXBuildFile; fileRef = 8E4C26A72D50DB44D17501848286B727 /* Foundation.framework */; };
		872818480C2EBD2FE0444CEDB1E0605F /* LogViewer.swift in Sources */ = {isa = PBXBuildFile; fileRef = FA2E5F3C4E3988466B06DE2ECC89A12A /* LogViewer.swift */; };
		8AEC98452DC1DE58309DFAEE9729F6BF /* BlurAnnotationView.swift in Sources */ = {isa = PBXBuildFile; fileRef = 74167839F1DA5F75BDB902FB75AC6465 /* BlurAnnotationView.swift */; };
		8E919986C605A84F0DB2FCB51F062C30 /* UIGestureRecognizer+FailRecognizing.swift in Sources */ = {isa = PBXBuildFile; fileRef = C0CFA4FDE1391F177CDEC574E5BBCE13 /* UIGestureRecognizer+FailRecognizing.swift */; };
		9782FC9D528C610C841C54F68455F030 /* SuccessType.swift in Sources */ = {isa = PBXBuildFile; fileRef = 3580A274479536C33582931C0A231361 /* SuccessType.swift */; };
		9857D52274049A04FAD33053689A4BDD /* Screen.swift in Sources */ = {isa = PBXBuildFile; fileRef = 910BE0D80B5F8D8DB848D9296CD35176 /* Screen.swift */; };
		9BDBE9A489AFFA4F071C8E02A7F13CE1 /* FeedbackNavigationController.swift in Sources */ = {isa = PBXBuildFile; fileRef = 67D1CAFDC8EA2D8703C0C6EE29E4BF08 /* FeedbackNavigationController.swift */; };
		9BFE99527CF4FE4BF638F6044F3B0DB3 /* PinpointKit.swift in Sources */ = {isa = PBXBuildFile; fileRef = 66DD9AB124851614BB9239394F867C46 /* PinpointKit.swift */; };
		9F6AAD057331F5AEAE1F170AECB69C56 /* Annotations.swift in Sources */ = {isa = PBXBuildFile; fileRef = 3D762474867E802650DD20E294750CF9 /* Annotations.swift */; };
		A5FBEA80715422B20BC2AF1CA21594A3 /* PinpointKit.h in Headers */ = {isa = PBXBuildFile; fileRef = 2948F1E43A43DE0C783928765540F5DF /* PinpointKit.h */; settings = {ATTRIBUTES = (Public, ); }; };
		A63D23875605C10678D08C9577880F57 /* MessageUI.framework in Frameworks */ = {isa = PBXBuildFile; fileRef = B3B899A0B12DE8854651E7B38551B012 /* MessageUI.framework */; };
		AB8F2EB835D432C2F9DBFC4E402038AF /* NavigationController.swift in Sources */ = {isa = PBXBuildFile; fileRef = 7DD99DDF3EA6B4E7B6606E5B716452CE /* NavigationController.swift */; };
		AFB573692BE44C46B75A3C57D100A0F7 /* UIView+PinpointKit.swift in Sources */ = {isa = PBXBuildFile; fileRef = FA0AAEEDEF23C45182AFF15A9E5ECBA0 /* UIView+PinpointKit.swift */; };
		B538318E434FFEEEFAC4AE570C4F5157 /* ShakeDetectingWindowDelegate.swift in Sources */ = {isa = PBXBuildFile; fileRef = C2A966E0479BC26C2DBC553D152F08FB /* ShakeDetectingWindowDelegate.swift */; };
		B787C05963E315CC3D74E20E665C4F86 /* ScreenshotHeaderView.swift in Sources */ = {isa = PBXBuildFile; fileRef = 90A81D84172E10610AA4F014ABEFFF73 /* ScreenshotHeaderView.swift */; };
		B78F978BAA1DEFDC6E4D1002E03888D3 /* SourceSansPro-Semibold.ttf in Resources */ = {isa = PBXBuildFile; fileRef = BCEF62B55C3639F9F95A136036C883BE /* SourceSansPro-Semibold.ttf */; };
		D03FB493CB2EAD818C688224A7A70A7E /* SystemLogCollector.swift in Sources */ = {isa = PBXBuildFile; fileRef = CB27D31AFF5B7DC180332A972560C729 /* SystemLogCollector.swift */; };
		DB67FA1BF9DAB1F7907B940E6375A3E5 /* Fonts.swift in Sources */ = {isa = PBXBuildFile; fileRef = 6CCD074A9C9A1C3876CFAD3453DC351E /* Fonts.swift */; };
		E01B8997953630B3F39F71ACF79174A0 /* Configuration.swift in Sources */ = {isa = PBXBuildFile; fileRef = 4307288F72B971AF1C34C59718AF3B32 /* Configuration.swift */; };
		E2E6AFD963BB95D2F691806166B1CD20 /* Foundation.framework in Frameworks */ = {isa = PBXBuildFile; fileRef = 8E4C26A72D50DB44D17501848286B727 /* Foundation.framework */; };
		E56F9677A0979CF7F796282F9DA8CD80 /* Pods-PinpointKitExample-umbrella.h in Headers */ = {isa = PBXBuildFile; fileRef = C29D51E4E8E93994310ADCA633D301E6 /* Pods-PinpointKitExample-umbrella.h */; settings = {ATTRIBUTES = (Public, ); }; };
		ED09CE979FEBAC220464A3F100439358 /* BoxAnnotationView.swift in Sources */ = {isa = PBXBuildFile; fileRef = A746927132FD9B70272F614430C08EA6 /* BoxAnnotationView.swift */; };
		F1CA6DC9BE86933034C1EAA1D145A912 /* BarButtonItem.swift in Sources */ = {isa = PBXBuildFile; fileRef = F7530D7F9FCF262CAA398E4D766640E9 /* BarButtonItem.swift */; };
		F7CCF7FDB5685C48262EFAD1269EE8AE /* LogCollector.swift in Sources */ = {isa = PBXBuildFile; fileRef = BB47DED22D3177F5032FBA88AD80A371 /* LogCollector.swift */; };
		FAB3FF0CDBE2C051ED2FEAA751F6E6AD /* TextAnnotationView.swift in Sources */ = {isa = PBXBuildFile; fileRef = 24615EAB046AC39BE4981F92924EB0FF /* TextAnnotationView.swift */; };
/* End PBXBuildFile section */

/* Begin PBXContainerItemProxy section */
		6184B356E0020B4F491AE1B2D146240E /* PBXContainerItemProxy */ = {
			isa = PBXContainerItemProxy;
			containerPortal = D41D8CD98F00B204E9800998ECF8427E /* Project object */;
			proxyType = 1;
			remoteGlobalIDString = 2F1CAC6902BC17CD20FCF9781D7E23AE;
			remoteInfo = PinpointKit;
		};
/* End PBXContainerItemProxy section */

/* Begin PBXFileReference section */
		0148F29BAA8B901AF499610F69E21EB0 /* PinpointKit.framework */ = {isa = PBXFileReference; explicitFileType = wrapper.framework; includeInIndex = 0; path = PinpointKit.framework; sourceTree = BUILT_PRODUCTS_DIR; };
		0D2FD3F625B717DC2FCD4D8F304E84A8 /* FeedbackTableViewDataSource.swift */ = {isa = PBXFileReference; includeInIndex = 1; lastKnownFileType = sourcecode.swift; path = FeedbackTableViewDataSource.swift; sourceTree = "<group>"; };
		0FA3A013B33F2A51586C9688B165DF1E /* PinpointKit-umbrella.h */ = {isa = PBXFileReference; includeInIndex = 1; lastKnownFileType = sourcecode.c.h; path = "PinpointKit-umbrella.h"; sourceTree = "<group>"; };
		114AC180CB4E848C4C81449DAFA9C175 /* SourceSansPro-Bold.ttf */ = {isa = PBXFileReference; includeInIndex = 1; lastKnownFileType = file; path = "SourceSansPro-Bold.ttf"; sourceTree = "<group>"; };
		12221873AA420451874E0329C9CF086A /* KeyboardAvoider.swift */ = {isa = PBXFileReference; includeInIndex = 1; lastKnownFileType = sourcecode.swift; path = KeyboardAvoider.swift; sourceTree = "<group>"; };
		1673F23E10FFE664DC2DBCD7EECB763E /* ScreenshotDetector.swift */ = {isa = PBXFileReference; includeInIndex = 1; lastKnownFileType = sourcecode.swift; path = ScreenshotDetector.swift; sourceTree = "<group>"; };
		16C7534B3413DA346F0A193C76B2F0DA /* EditImageViewController.swift */ = {isa = PBXFileReference; includeInIndex = 1; lastKnownFileType = sourcecode.swift; path = EditImageViewController.swift; sourceTree = "<group>"; };
		172CDF3DB78C9F30D084A77D31F1F4E3 /* Sender.swift */ = {isa = PBXFileReference; includeInIndex = 1; lastKnownFileType = sourcecode.swift; path = Sender.swift; sourceTree = "<group>"; };
		1AA8B2FF3CF646963D04752E114AA1C3 /* ASLLogger.h */ = {isa = PBXFileReference; includeInIndex = 1; lastKnownFileType = sourcecode.c.h; path = ASLLogger.h; sourceTree = "<group>"; };
		1B5B6A4B3BF2B3CF780CDC82754080EF /* Pods-PinpointKitExample.release.xcconfig */ = {isa = PBXFileReference; includeInIndex = 1; lastKnownFileType = text.xcconfig; path = "Pods-PinpointKitExample.release.xcconfig"; sourceTree = "<group>"; };
		2098013DDAC70242CAB55164809DF297 /* MIMEType.swift */ = {isa = PBXFileReference; includeInIndex = 1; lastKnownFileType = sourcecode.swift; path = MIMEType.swift; sourceTree = "<group>"; };
		24615EAB046AC39BE4981F92924EB0FF /* TextAnnotationView.swift */ = {isa = PBXFileReference; includeInIndex = 1; lastKnownFileType = sourcecode.swift; path = TextAnnotationView.swift; sourceTree = "<group>"; };
		283F4DBE0CD6CB330F0E6EAF93B49577 /* ASLLogger.m */ = {isa = PBXFileReference; includeInIndex = 1; lastKnownFileType = sourcecode.c.objc; path = ASLLogger.m; sourceTree = "<group>"; };
		2948F1E43A43DE0C783928765540F5DF /* PinpointKit.h */ = {isa = PBXFileReference; includeInIndex = 1; lastKnownFileType = sourcecode.c.h; path = PinpointKit.h; sourceTree = "<group>"; };
		2E7572A7CB5048145FA44393800859C5 /* LogSupporting.swift */ = {isa = PBXFileReference; includeInIndex = 1; lastKnownFileType = sourcecode.swift; path = LogSupporting.swift; sourceTree = "<group>"; };
		3580A274479536C33582931C0A231361 /* SuccessType.swift */ = {isa = PBXFileReference; includeInIndex = 1; lastKnownFileType = sourcecode.swift; path = SuccessType.swift; sourceTree = "<group>"; };
		3AF939EA575E5EEA924172E930A87A9B /* PinpointKit.xcassets */ = {isa = PBXFileReference; includeInIndex = 1; lastKnownFileType = folder.assetcatalog; path = PinpointKit.xcassets; sourceTree = "<group>"; };
		3B86491F230EF531B54484A2818BDAAE /* Pods-PinpointKitExample-resources.sh */ = {isa = PBXFileReference; includeInIndex = 1; lastKnownFileType = text.script.sh; path = "Pods-PinpointKitExample-resources.sh"; sourceTree = "<group>"; };
		3CBBCFF091CD4792072990AF081188C4 /* MailSender.swift */ = {isa = PBXFileReference; includeInIndex = 1; lastKnownFileType = sourcecode.swift; path = MailSender.swift; sourceTree = "<group>"; };
		3D762474867E802650DD20E294750CF9 /* Annotations.swift */ = {isa = PBXFileReference; includeInIndex = 1; lastKnownFileType = sourcecode.swift; path = Annotations.swift; sourceTree = "<group>"; };
		421EAA998DAEFE3DD043FD4FDC40CA43 /* FeedbackCollector.swift */ = {isa = PBXFileReference; includeInIndex = 1; lastKnownFileType = sourcecode.swift; path = FeedbackCollector.swift; sourceTree = "<group>"; };
		4307288F72B971AF1C34C59718AF3B32 /* Configuration.swift */ = {isa = PBXFileReference; includeInIndex = 1; lastKnownFileType = sourcecode.swift; path = Configuration.swift; sourceTree = "<group>"; };
		46808D8DD82EBD9B48A30EB1E7344CF1 /* Info.plist */ = {isa = PBXFileReference; includeInIndex = 1; lastKnownFileType = text.plist.xml; path = Info.plist; sourceTree = "<group>"; };
		46B1CD047C1B63EF67F23CAC1806889A /* EditorDelegate.swift */ = {isa = PBXFileReference; includeInIndex = 1; lastKnownFileType = sourcecode.swift; path = EditorDelegate.swift; sourceTree = "<group>"; };
		4C53FBF81D304C39009EDC4E /* FeedbackConfiguration.swift */ = {isa = PBXFileReference; fileEncoding = 4; lastKnownFileType = sourcecode.swift; path = FeedbackConfiguration.swift; sourceTree = "<group>"; };
		4F026C9460FBD43D5F04EF65D2FB5362 /* ArrowAnnotationView.swift */ = {isa = PBXFileReference; includeInIndex = 1; lastKnownFileType = sourcecode.swift; path = ArrowAnnotationView.swift; sourceTree = "<group>"; };
		6207788D80D5F34F8E7DB00DE24A8F3E /* PinpointKit-dummy.m */ = {isa = PBXFileReference; includeInIndex = 1; lastKnownFileType = sourcecode.c.objc; path = "PinpointKit-dummy.m"; sourceTree = "<group>"; };
		624639227B49043215FCD240C6AC0F95 /* PinpointKit.xcconfig */ = {isa = PBXFileReference; includeInIndex = 1; lastKnownFileType = text.xcconfig; path = PinpointKit.xcconfig; sourceTree = "<group>"; };
		63CB56BD873C4BB171888105C6F1B545 /* Pods-PinpointKitExample-dummy.m */ = {isa = PBXFileReference; includeInIndex = 1; lastKnownFileType = sourcecode.c.objc; path = "Pods-PinpointKitExample-dummy.m"; sourceTree = "<group>"; };
		66DD9AB124851614BB9239394F867C46 /* PinpointKit.swift */ = {isa = PBXFileReference; includeInIndex = 1; lastKnownFileType = sourcecode.swift; path = PinpointKit.swift; sourceTree = "<group>"; };
		67D1CAFDC8EA2D8703C0C6EE29E4BF08 /* FeedbackNavigationController.swift */ = {isa = PBXFileReference; includeInIndex = 1; lastKnownFileType = sourcecode.swift; path = FeedbackNavigationController.swift; sourceTree = "<group>"; };
		6945F4F6DE5BFD450D048F0081B46ACD /* Editor.swift */ = {isa = PBXFileReference; includeInIndex = 1; lastKnownFileType = sourcecode.swift; path = Editor.swift; sourceTree = "<group>"; };
		6B5563D240AA97D9C97E09A47C540FE8 /* PinpointKit-prefix.pch */ = {isa = PBXFileReference; includeInIndex = 1; lastKnownFileType = sourcecode.c.h; path = "PinpointKit-prefix.pch"; sourceTree = "<group>"; };
		6CCD074A9C9A1C3876CFAD3453DC351E /* Fonts.swift */ = {isa = PBXFileReference; includeInIndex = 1; lastKnownFileType = sourcecode.swift; path = Fonts.swift; sourceTree = "<group>"; };
		74167839F1DA5F75BDB902FB75AC6465 /* BlurAnnotationView.swift */ = {isa = PBXFileReference; includeInIndex = 1; lastKnownFileType = sourcecode.swift; path = BlurAnnotationView.swift; sourceTree = "<group>"; };
		747F01800B94931AC66C2CC8643AAB7E /* Pods-PinpointKitExample-acknowledgements.plist */ = {isa = PBXFileReference; includeInIndex = 1; lastKnownFileType = text.plist.xml; path = "Pods-PinpointKitExample-acknowledgements.plist"; sourceTree = "<group>"; };
		74D6182912AA7B120B288E116A905177 /* Pods-PinpointKitExample.debug.xcconfig */ = {isa = PBXFileReference; includeInIndex = 1; lastKnownFileType = text.xcconfig; path = "Pods-PinpointKitExample.debug.xcconfig"; sourceTree = "<group>"; };
		7BAE808FC0873920E02EBCD77AD9FA43 /* StrokeLayoutManager.swift */ = {isa = PBXFileReference; includeInIndex = 1; lastKnownFileType = sourcecode.swift; path = StrokeLayoutManager.swift; sourceTree = "<group>"; };
		7DD99DDF3EA6B4E7B6606E5B716452CE /* NavigationController.swift */ = {isa = PBXFileReference; includeInIndex = 1; lastKnownFileType = sourcecode.swift; path = NavigationController.swift; sourceTree = "<group>"; };
		8E4C26A72D50DB44D17501848286B727 /* Foundation.framework */ = {isa = PBXFileReference; lastKnownFileType = wrapper.framework; name = Foundation.framework; path = Platforms/iPhoneOS.platform/Developer/SDKs/iPhoneOS9.3.sdk/System/Library/Frameworks/Foundation.framework; sourceTree = DEVELOPER_DIR; };
		90A81D84172E10610AA4F014ABEFFF73 /* ScreenshotHeaderView.swift */ = {isa = PBXFileReference; includeInIndex = 1; lastKnownFileType = sourcecode.swift; path = ScreenshotHeaderView.swift; sourceTree = "<group>"; };
		910BE0D80B5F8D8DB848D9296CD35176 /* Screen.swift */ = {isa = PBXFileReference; includeInIndex = 1; lastKnownFileType = sourcecode.swift; path = Screen.swift; sourceTree = "<group>"; };
		926EAD1738C6D99FD0C0899CF01077AD /* ShakeDetectingWindow.swift */ = {isa = PBXFileReference; includeInIndex = 1; lastKnownFileType = sourcecode.swift; path = ShakeDetectingWindow.swift; sourceTree = "<group>"; };
		93A4A3777CF96A4AAC1D13BA6DCCEA73 /* Podfile */ = {isa = PBXFileReference; explicitFileType = text.script.ruby; includeInIndex = 1; name = Podfile; path = ../Podfile; sourceTree = SOURCE_ROOT; xcLanguageSpecificationIdentifier = xcode.lang.ruby; };
		A56326EAEA58486DF118DDF5FACD210D /* CheckmarkCell.swift */ = {isa = PBXFileReference; includeInIndex = 1; lastKnownFileType = sourcecode.swift; path = CheckmarkCell.swift; sourceTree = "<group>"; };
		A746927132FD9B70272F614430C08EA6 /* BoxAnnotationView.swift */ = {isa = PBXFileReference; includeInIndex = 1; lastKnownFileType = sourcecode.swift; path = BoxAnnotationView.swift; sourceTree = "<group>"; };
		B3B899A0B12DE8854651E7B38551B012 /* MessageUI.framework */ = {isa = PBXFileReference; lastKnownFileType = wrapper.framework; name = MessageUI.framework; path = Platforms/iPhoneOS.platform/Developer/SDKs/iPhoneOS9.3.sdk/System/Library/Frameworks/MessageUI.framework; sourceTree = DEVELOPER_DIR; };
		B5C940A5E713141F02CCF9A1C624E84C /* AnnotationView.swift */ = {isa = PBXFileReference; includeInIndex = 1; lastKnownFileType = sourcecode.swift; path = AnnotationView.swift; sourceTree = "<group>"; };
		BB47DED22D3177F5032FBA88AD80A371 /* LogCollector.swift */ = {isa = PBXFileReference; includeInIndex = 1; lastKnownFileType = sourcecode.swift; path = LogCollector.swift; sourceTree = "<group>"; };
		BCEF62B55C3639F9F95A136036C883BE /* SourceSansPro-Semibold.ttf */ = {isa = PBXFileReference; includeInIndex = 1; lastKnownFileType = file; path = "SourceSansPro-Semibold.ttf"; sourceTree = "<group>"; };
		C0CFA4FDE1391F177CDEC574E5BBCE13 /* UIGestureRecognizer+FailRecognizing.swift */ = {isa = PBXFileReference; includeInIndex = 1; lastKnownFileType = sourcecode.swift; path = "UIGestureRecognizer+FailRecognizing.swift"; sourceTree = "<group>"; };
		C29D51E4E8E93994310ADCA633D301E6 /* Pods-PinpointKitExample-umbrella.h */ = {isa = PBXFileReference; includeInIndex = 1; lastKnownFileType = sourcecode.c.h; path = "Pods-PinpointKitExample-umbrella.h"; sourceTree = "<group>"; };
		C2A966E0479BC26C2DBC553D152F08FB /* ShakeDetectingWindowDelegate.swift */ = {isa = PBXFileReference; includeInIndex = 1; lastKnownFileType = sourcecode.swift; path = ShakeDetectingWindowDelegate.swift; sourceTree = "<group>"; };
		C4A6908DFBA7072A43C5A5B9C0AEBFAF /* Pods-PinpointKitExample.modulemap */ = {isa = PBXFileReference; includeInIndex = 1; lastKnownFileType = "sourcecode.module-map"; path = "Pods-PinpointKitExample.modulemap"; sourceTree = "<group>"; };
		C8B5C878C283429B54DCBEC1840E5F8B /* NSBundle+PinpointKit.swift */ = {isa = PBXFileReference; includeInIndex = 1; lastKnownFileType = sourcecode.swift; path = "NSBundle+PinpointKit.swift"; sourceTree = "<group>"; };
		C945B11B38B63C2485E7AC2F0A4652C9 /* FeedbackViewController.swift */ = {isa = PBXFileReference; includeInIndex = 1; lastKnownFileType = sourcecode.swift; path = FeedbackViewController.swift; sourceTree = "<group>"; };
		CB27D31AFF5B7DC180332A972560C729 /* SystemLogCollector.swift */ = {isa = PBXFileReference; includeInIndex = 1; lastKnownFileType = sourcecode.swift; path = SystemLogCollector.swift; sourceTree = "<group>"; };
		CDC3A4BF8774A7DEE2316927BCA8BA3A /* Pods-PinpointKitExample-frameworks.sh */ = {isa = PBXFileReference; includeInIndex = 1; lastKnownFileType = text.script.sh; path = "Pods-PinpointKitExample-frameworks.sh"; sourceTree = "<group>"; };
		CF521E391DB361765406F3397FD7F781 /* BezierPath.swift */ = {isa = PBXFileReference; includeInIndex = 1; lastKnownFileType = sourcecode.swift; path = BezierPath.swift; sourceTree = "<group>"; };
		D03ADA031C084B042487773A8A86B9BB /* AnnotationViewFactory.swift */ = {isa = PBXFileReference; includeInIndex = 1; lastKnownFileType = sourcecode.swift; path = AnnotationViewFactory.swift; sourceTree = "<group>"; };
		D1D08FD24EF24252EBB4B332CA01B193 /* Tool.swift */ = {isa = PBXFileReference; includeInIndex = 1; lastKnownFileType = sourcecode.swift; path = Tool.swift; sourceTree = "<group>"; };
		D37B3CC579D24F19F07B469C5B0CBF69 /* Info.plist */ = {isa = PBXFileReference; includeInIndex = 1; lastKnownFileType = text.plist.xml; path = Info.plist; sourceTree = "<group>"; };
		D3978111B9A4397C306BABFDB5B20D6E /* Pods-PinpointKitExample-acknowledgements.markdown */ = {isa = PBXFileReference; includeInIndex = 1; lastKnownFileType = text; path = "Pods-PinpointKitExample-acknowledgements.markdown"; sourceTree = "<group>"; };
		D6CBD235F703EBBB5342501A1E5A09BF /* PinpointKit.modulemap */ = {isa = PBXFileReference; includeInIndex = 1; lastKnownFileType = "sourcecode.module-map"; path = PinpointKit.modulemap; sourceTree = "<group>"; };
		D84AA0A8E8AF047564608AB6495DFF45 /* InterfaceCustomizable.swift */ = {isa = PBXFileReference; includeInIndex = 1; lastKnownFileType = sourcecode.swift; path = InterfaceCustomizable.swift; sourceTree = "<group>"; };
		DBCB6A9253314806490AED31CDE58272 /* UIColor+Palette.swift */ = {isa = PBXFileReference; includeInIndex = 1; lastKnownFileType = sourcecode.swift; path = "UIColor+Palette.swift"; sourceTree = "<group>"; };
		DEF610D46B4270498BF110D72EA7ACF8 /* Feedback.swift */ = {isa = PBXFileReference; includeInIndex = 1; lastKnownFileType = sourcecode.swift; path = Feedback.swift; sourceTree = "<group>"; };
		E1CC4696A751768B9105D5565B68C3DB /* BasicLogViewController.swift */ = {isa = PBXFileReference; includeInIndex = 1; lastKnownFileType = sourcecode.swift; path = BasicLogViewController.swift; sourceTree = "<group>"; };
		E2E9D9A1E5A484B9629EFB4384002E67 /* SourceSansPro-Regular.ttf */ = {isa = PBXFileReference; includeInIndex = 1; lastKnownFileType = file; path = "SourceSansPro-Regular.ttf"; sourceTree = "<group>"; };
		E42A9844F76F9E28FEEC5A0F0037FF76 /* UIKit.framework */ = {isa = PBXFileReference; lastKnownFileType = wrapper.framework; name = UIKit.framework; path = Platforms/iPhoneOS.platform/Developer/SDKs/iPhoneOS9.3.sdk/System/Library/Frameworks/UIKit.framework; sourceTree = DEVELOPER_DIR; };
		E53932A79D0015680899AEDBCE408C7A /* InterfaceCustomization.swift */ = {isa = PBXFileReference; includeInIndex = 1; lastKnownFileType = sourcecode.swift; path = InterfaceCustomization.swift; sourceTree = "<group>"; };
		F573EE7EDBA5A16D155BC6E24C93EFF5 /* PinpointKit+ShakePresentation.swift */ = {isa = PBXFileReference; includeInIndex = 1; lastKnownFileType = sourcecode.swift; path = "PinpointKit+ShakePresentation.swift"; sourceTree = "<group>"; };
		F7530D7F9FCF262CAA398E4D766640E9 /* BarButtonItem.swift */ = {isa = PBXFileReference; includeInIndex = 1; lastKnownFileType = sourcecode.swift; path = BarButtonItem.swift; sourceTree = "<group>"; };
		FA0AAEEDEF23C45182AFF15A9E5ECBA0 /* UIView+PinpointKit.swift */ = {isa = PBXFileReference; includeInIndex = 1; lastKnownFileType = sourcecode.swift; path = "UIView+PinpointKit.swift"; sourceTree = "<group>"; };
		FA2E5F3C4E3988466B06DE2ECC89A12A /* LogViewer.swift */ = {isa = PBXFileReference; includeInIndex = 1; lastKnownFileType = sourcecode.swift; path = LogViewer.swift; sourceTree = "<group>"; };
		FDA61C7BF94F4ABC2B29F361860A79D0 /* Screenshotter.swift */ = {isa = PBXFileReference; includeInIndex = 1; lastKnownFileType = sourcecode.swift; path = Screenshotter.swift; sourceTree = "<group>"; };
		FE6113790653EAF8C1A1F7771B519259 /* AnnotationsView.swift */ = {isa = PBXFileReference; includeInIndex = 1; lastKnownFileType = sourcecode.swift; path = AnnotationsView.swift; sourceTree = "<group>"; };
		FFC218B076577FDDB35FED8A4C0FBB33 /* Pods_PinpointKitExample.framework */ = {isa = PBXFileReference; explicitFileType = wrapper.framework; includeInIndex = 0; path = Pods_PinpointKitExample.framework; sourceTree = BUILT_PRODUCTS_DIR; };
/* End PBXFileReference section */

/* Begin PBXFrameworksBuildPhase section */
		1B0242F1AABF131A4FF0F39E3CB522F3 /* Frameworks */ = {
			isa = PBXFrameworksBuildPhase;
			buildActionMask = 2147483647;
			files = (
				85E713DC0E74AD5789ABFBFB0C8ADF55 /* Foundation.framework in Frameworks */,
			);
			runOnlyForDeploymentPostprocessing = 0;
		};
		E818C959662829F0D472F79DEEA911A4 /* Frameworks */ = {
			isa = PBXFrameworksBuildPhase;
			buildActionMask = 2147483647;
			files = (
				E2E6AFD963BB95D2F691806166B1CD20 /* Foundation.framework in Frameworks */,
				A63D23875605C10678D08C9577880F57 /* MessageUI.framework in Frameworks */,
				7D827D77ECEA52041157A8B27B4230FF /* UIKit.framework in Frameworks */,
			);
			runOnlyForDeploymentPostprocessing = 0;
		};
/* End PBXFrameworksBuildPhase section */

/* Begin PBXGroup section */
		024D40B0D6C60CF034E1715DEE0E8ABB /* Targets Support Files */ = {
			isa = PBXGroup;
			children = (
				30A11B98866A150C86C000702258E0F1 /* Pods-PinpointKitExample */,
			);
			name = "Targets Support Files";
			sourceTree = "<group>";
		};
		122DA2E5084A4393C29BE363C764795C /* Frameworks */ = {
			isa = PBXGroup;
			children = (
				8A50A9293DF7E0690673BA8E7D29ABB4 /* iOS */,
			);
			name = Frameworks;
			sourceTree = "<group>";
		};
		30A11B98866A150C86C000702258E0F1 /* Pods-PinpointKitExample */ = {
			isa = PBXGroup;
			children = (
				D37B3CC579D24F19F07B469C5B0CBF69 /* Info.plist */,
				C4A6908DFBA7072A43C5A5B9C0AEBFAF /* Pods-PinpointKitExample.modulemap */,
				D3978111B9A4397C306BABFDB5B20D6E /* Pods-PinpointKitExample-acknowledgements.markdown */,
				747F01800B94931AC66C2CC8643AAB7E /* Pods-PinpointKitExample-acknowledgements.plist */,
				63CB56BD873C4BB171888105C6F1B545 /* Pods-PinpointKitExample-dummy.m */,
				CDC3A4BF8774A7DEE2316927BCA8BA3A /* Pods-PinpointKitExample-frameworks.sh */,
				3B86491F230EF531B54484A2818BDAAE /* Pods-PinpointKitExample-resources.sh */,
				C29D51E4E8E93994310ADCA633D301E6 /* Pods-PinpointKitExample-umbrella.h */,
				74D6182912AA7B120B288E116A905177 /* Pods-PinpointKitExample.debug.xcconfig */,
				1B5B6A4B3BF2B3CF780CDC82754080EF /* Pods-PinpointKitExample.release.xcconfig */,
			);
			name = "Pods-PinpointKitExample";
			path = "Target Support Files/Pods-PinpointKitExample";
			sourceTree = "<group>";
		};
		350C595D1CB6384FC85F0782BCB6CEAB /* PinpointKit */ = {
			isa = PBXGroup;
			children = (
				90AAC607C4C5D4780C109ECDDD4EDF1E /* PinpointKit */,
			);
			path = PinpointKit;
			sourceTree = "<group>";
		};
		40E816C08C4D40850495DA097AC6AFE1 /* Sources */ = {
			isa = PBXGroup;
			children = (
				3D762474867E802650DD20E294750CF9 /* Annotations.swift */,
				FE6113790653EAF8C1A1F7771B519259 /* AnnotationsView.swift */,
				B5C940A5E713141F02CCF9A1C624E84C /* AnnotationView.swift */,
				4F026C9460FBD43D5F04EF65D2FB5362 /* ArrowAnnotationView.swift */,
				1AA8B2FF3CF646963D04752E114AA1C3 /* ASLLogger.h */,
				283F4DBE0CD6CB330F0E6EAF93B49577 /* ASLLogger.m */,
				F7530D7F9FCF262CAA398E4D766640E9 /* BarButtonItem.swift */,
				E1CC4696A751768B9105D5565B68C3DB /* BasicLogViewController.swift */,
				CF521E391DB361765406F3397FD7F781 /* BezierPath.swift */,
				74167839F1DA5F75BDB902FB75AC6465 /* BlurAnnotationView.swift */,
				A746927132FD9B70272F614430C08EA6 /* BoxAnnotationView.swift */,
				A56326EAEA58486DF118DDF5FACD210D /* CheckmarkCell.swift */,
				4307288F72B971AF1C34C59718AF3B32 /* Configuration.swift */,
				4C53FBF81D304C39009EDC4E /* FeedbackConfiguration.swift */,
				DEF610D46B4270498BF110D72EA7ACF8 /* Feedback.swift */,
				421EAA998DAEFE3DD043FD4FDC40CA43 /* FeedbackCollector.swift */,
				67D1CAFDC8EA2D8703C0C6EE29E4BF08 /* FeedbackNavigationController.swift */,
				0D2FD3F625B717DC2FCD4D8F304E84A8 /* FeedbackTableViewDataSource.swift */,
				C945B11B38B63C2485E7AC2F0A4652C9 /* FeedbackViewController.swift */,
				6CCD074A9C9A1C3876CFAD3453DC351E /* Fonts.swift */,
				D84AA0A8E8AF047564608AB6495DFF45 /* InterfaceCustomizable.swift */,
				E53932A79D0015680899AEDBCE408C7A /* InterfaceCustomization.swift */,
				12221873AA420451874E0329C9CF086A /* KeyboardAvoider.swift */,
				BB47DED22D3177F5032FBA88AD80A371 /* LogCollector.swift */,
				2E7572A7CB5048145FA44393800859C5 /* LogSupporting.swift */,
				FA2E5F3C4E3988466B06DE2ECC89A12A /* LogViewer.swift */,
				3CBBCFF091CD4792072990AF081188C4 /* MailSender.swift */,
				2098013DDAC70242CAB55164809DF297 /* MIMEType.swift */,
				7DD99DDF3EA6B4E7B6606E5B716452CE /* NavigationController.swift */,
				C8B5C878C283429B54DCBEC1840E5F8B /* NSBundle+PinpointKit.swift */,
				2948F1E43A43DE0C783928765540F5DF /* PinpointKit.h */,
				66DD9AB124851614BB9239394F867C46 /* PinpointKit.swift */,
				F573EE7EDBA5A16D155BC6E24C93EFF5 /* PinpointKit+ShakePresentation.swift */,
				910BE0D80B5F8D8DB848D9296CD35176 /* Screen.swift */,
				1673F23E10FFE664DC2DBCD7EECB763E /* ScreenshotDetector.swift */,
				90A81D84172E10610AA4F014ABEFFF73 /* ScreenshotHeaderView.swift */,
				FDA61C7BF94F4ABC2B29F361860A79D0 /* Screenshotter.swift */,
				172CDF3DB78C9F30D084A77D31F1F4E3 /* Sender.swift */,
				926EAD1738C6D99FD0C0899CF01077AD /* ShakeDetectingWindow.swift */,
				C2A966E0479BC26C2DBC553D152F08FB /* ShakeDetectingWindowDelegate.swift */,
				7BAE808FC0873920E02EBCD77AD9FA43 /* StrokeLayoutManager.swift */,
				3580A274479536C33582931C0A231361 /* SuccessType.swift */,
				CB27D31AFF5B7DC180332A972560C729 /* SystemLogCollector.swift */,
				24615EAB046AC39BE4981F92924EB0FF /* TextAnnotationView.swift */,
				DBCB6A9253314806490AED31CDE58272 /* UIColor+Palette.swift */,
				C0CFA4FDE1391F177CDEC574E5BBCE13 /* UIGestureRecognizer+FailRecognizing.swift */,
				FA0AAEEDEF23C45182AFF15A9E5ECBA0 /* UIView+PinpointKit.swift */,
				DA5A70B4A519AC3ADB427443F8A58640 /* Editing */,
			);
			path = Sources;
			sourceTree = "<group>";
		};
		455B60F7FF7B58E0AB73D84A2A3C5E6C /* PinpointKit */ = {
			isa = PBXGroup;
			children = (
				D8956B217F59924AFC43DED78D48556A /* PinpointKit */,
				4E2D0381D08B0AD257EE71036DB1FE4D /* Resources */,
				7DA49D81A685252BEE243DBF3A3D98A3 /* Support Files */,
			);
			name = PinpointKit;
			path = ../..;
			sourceTree = "<group>";
		};
		4E2D0381D08B0AD257EE71036DB1FE4D /* Resources */ = {
			isa = PBXGroup;
			children = (
				350C595D1CB6384FC85F0782BCB6CEAB /* PinpointKit */,
			);
			name = Resources;
			sourceTree = "<group>";
		};
		7DA49D81A685252BEE243DBF3A3D98A3 /* Support Files */ = {
			isa = PBXGroup;
			children = (
				46808D8DD82EBD9B48A30EB1E7344CF1 /* Info.plist */,
				D6CBD235F703EBBB5342501A1E5A09BF /* PinpointKit.modulemap */,
				624639227B49043215FCD240C6AC0F95 /* PinpointKit.xcconfig */,
				6207788D80D5F34F8E7DB00DE24A8F3E /* PinpointKit-dummy.m */,
				6B5563D240AA97D9C97E09A47C540FE8 /* PinpointKit-prefix.pch */,
				0FA3A013B33F2A51586C9688B165DF1E /* PinpointKit-umbrella.h */,
			);
			name = "Support Files";
			path = "Example/Pods/Target Support Files/PinpointKit";
			sourceTree = "<group>";
		};
		7DB346D0F39D3F0E887471402A8071AB = {
			isa = PBXGroup;
			children = (
				93A4A3777CF96A4AAC1D13BA6DCCEA73 /* Podfile */,
				7EDB98DB12016E714DD1942B2E5F7E90 /* Development Pods */,
				122DA2E5084A4393C29BE363C764795C /* Frameworks */,
				A4F71E61075C99A869D49E625CF20775 /* Products */,
				024D40B0D6C60CF034E1715DEE0E8ABB /* Targets Support Files */,
			);
			sourceTree = "<group>";
		};
		7EDB98DB12016E714DD1942B2E5F7E90 /* Development Pods */ = {
			isa = PBXGroup;
			children = (
				455B60F7FF7B58E0AB73D84A2A3C5E6C /* PinpointKit */,
			);
			name = "Development Pods";
			sourceTree = "<group>";
		};
		8A50A9293DF7E0690673BA8E7D29ABB4 /* iOS */ = {
			isa = PBXGroup;
			children = (
				8E4C26A72D50DB44D17501848286B727 /* Foundation.framework */,
				B3B899A0B12DE8854651E7B38551B012 /* MessageUI.framework */,
				E42A9844F76F9E28FEEC5A0F0037FF76 /* UIKit.framework */,
			);
			name = iOS;
			sourceTree = "<group>";
		};
		90AAC607C4C5D4780C109ECDDD4EDF1E /* PinpointKit */ = {
			isa = PBXGroup;
			children = (
				EB6171513854CF5145AEE492F8A60E1A /* Resources */,
			);
			path = PinpointKit;
			sourceTree = "<group>";
		};
		A4F71E61075C99A869D49E625CF20775 /* Products */ = {
			isa = PBXGroup;
			children = (
				0148F29BAA8B901AF499610F69E21EB0 /* PinpointKit.framework */,
				FFC218B076577FDDB35FED8A4C0FBB33 /* Pods_PinpointKitExample.framework */,
			);
			name = Products;
			sourceTree = "<group>";
		};
		D1A31F74F276C56C5F09D8791089D128 /* PinpointKit */ = {
			isa = PBXGroup;
			children = (
				40E816C08C4D40850495DA097AC6AFE1 /* Sources */,
			);
			path = PinpointKit;
			sourceTree = "<group>";
		};
		D8956B217F59924AFC43DED78D48556A /* PinpointKit */ = {
			isa = PBXGroup;
			children = (
				D1A31F74F276C56C5F09D8791089D128 /* PinpointKit */,
			);
			path = PinpointKit;
			sourceTree = "<group>";
		};
		DA5A70B4A519AC3ADB427443F8A58640 /* Editing */ = {
			isa = PBXGroup;
			children = (
				D03ADA031C084B042487773A8A86B9BB /* AnnotationViewFactory.swift */,
				16C7534B3413DA346F0A193C76B2F0DA /* EditImageViewController.swift */,
				6945F4F6DE5BFD450D048F0081B46ACD /* Editor.swift */,
				46B1CD047C1B63EF67F23CAC1806889A /* EditorDelegate.swift */,
				D1D08FD24EF24252EBB4B332CA01B193 /* Tool.swift */,
			);
			path = Editing;
			sourceTree = "<group>";
		};
		EB6171513854CF5145AEE492F8A60E1A /* Resources */ = {
			isa = PBXGroup;
			children = (
				3AF939EA575E5EEA924172E930A87A9B /* PinpointKit.xcassets */,
				114AC180CB4E848C4C81449DAFA9C175 /* SourceSansPro-Bold.ttf */,
				E2E9D9A1E5A484B9629EFB4384002E67 /* SourceSansPro-Regular.ttf */,
				BCEF62B55C3639F9F95A136036C883BE /* SourceSansPro-Semibold.ttf */,
			);
			path = Resources;
			sourceTree = "<group>";
		};
/* End PBXGroup section */

/* Begin PBXHeadersBuildPhase section */
		4035822E4F4943D5F6E46709CB58F388 /* Headers */ = {
			isa = PBXHeadersBuildPhase;
			buildActionMask = 2147483647;
			files = (
				40A2B3349ED694133C5072C4DBC22CFA /* ASLLogger.h in Headers */,
				23B0CF85CAF7C4FEC66DC837BF3A4A30 /* PinpointKit-umbrella.h in Headers */,
				A5FBEA80715422B20BC2AF1CA21594A3 /* PinpointKit.h in Headers */,
			);
			runOnlyForDeploymentPostprocessing = 0;
		};
		68F1864159F545C30C02373E62319F3A /* Headers */ = {
			isa = PBXHeadersBuildPhase;
			buildActionMask = 2147483647;
			files = (
				E56F9677A0979CF7F796282F9DA8CD80 /* Pods-PinpointKitExample-umbrella.h in Headers */,
			);
			runOnlyForDeploymentPostprocessing = 0;
		};
/* End PBXHeadersBuildPhase section */

/* Begin PBXNativeTarget section */
		2ED2D46342267A190C7F574FDD87649E /* Pods-PinpointKitExample */ = {
			isa = PBXNativeTarget;
			buildConfigurationList = 921490ED0F791240B032DBE4C7C5DFF4 /* Build configuration list for PBXNativeTarget "Pods-PinpointKitExample" */;
			buildPhases = (
				3EA671FAEBFC5571967A90694F0541FE /* Sources */,
				1B0242F1AABF131A4FF0F39E3CB522F3 /* Frameworks */,
				68F1864159F545C30C02373E62319F3A /* Headers */,
			);
			buildRules = (
			);
			dependencies = (
				CEB819B19D037CC3B4ECE09088FD65DA /* PBXTargetDependency */,
			);
			name = "Pods-PinpointKitExample";
			productName = "Pods-PinpointKitExample";
			productReference = FFC218B076577FDDB35FED8A4C0FBB33 /* Pods_PinpointKitExample.framework */;
			productType = "com.apple.product-type.framework";
		};
		2F1CAC6902BC17CD20FCF9781D7E23AE /* PinpointKit */ = {
			isa = PBXNativeTarget;
			buildConfigurationList = F3CFA4CBF154ACC9911121D1D8F3BDF6 /* Build configuration list for PBXNativeTarget "PinpointKit" */;
			buildPhases = (
				B374E8BB918E4DA51EF1F69AACFED05A /* Sources */,
				E818C959662829F0D472F79DEEA911A4 /* Frameworks */,
				4035822E4F4943D5F6E46709CB58F388 /* Headers */,
				AF01D16FF6022A272D582A9178030FEA /* Resources */,
			);
			buildRules = (
			);
			dependencies = (
			);
			name = PinpointKit;
			productName = PinpointKit;
			productReference = 0148F29BAA8B901AF499610F69E21EB0 /* PinpointKit.framework */;
			productType = "com.apple.product-type.framework";
		};
/* End PBXNativeTarget section */

/* Begin PBXProject section */
		D41D8CD98F00B204E9800998ECF8427E /* Project object */ = {
			isa = PBXProject;
			attributes = {
				LastSwiftUpdateCheck = 0730;
				LastUpgradeCheck = 0700;
				TargetAttributes = {
					2ED2D46342267A190C7F574FDD87649E = {
						LastSwiftMigration = 0800;
					};
					2F1CAC6902BC17CD20FCF9781D7E23AE = {
						LastSwiftMigration = 0800;
					};
				};
			};
			buildConfigurationList = 2D8E8EC45A3A1A1D94AE762CB5028504 /* Build configuration list for PBXProject "Pods" */;
			compatibilityVersion = "Xcode 3.2";
			developmentRegion = English;
			hasScannedForEncodings = 0;
			knownRegions = (
				en,
			);
			mainGroup = 7DB346D0F39D3F0E887471402A8071AB;
			productRefGroup = A4F71E61075C99A869D49E625CF20775 /* Products */;
			projectDirPath = "";
			projectRoot = "";
			targets = (
				2F1CAC6902BC17CD20FCF9781D7E23AE /* PinpointKit */,
				2ED2D46342267A190C7F574FDD87649E /* Pods-PinpointKitExample */,
			);
		};
/* End PBXProject section */

/* Begin PBXResourcesBuildPhase section */
		AF01D16FF6022A272D582A9178030FEA /* Resources */ = {
			isa = PBXResourcesBuildPhase;
			buildActionMask = 2147483647;
			files = (
				58530163CC392331994316FA8DC8E67B /* PinpointKit.xcassets in Resources */,
				2C685245784FDB4D0343BD5B146F5F7A /* SourceSansPro-Bold.ttf in Resources */,
				7B32F67CF980FB5CBE4D2BA900F9DC95 /* SourceSansPro-Regular.ttf in Resources */,
				B78F978BAA1DEFDC6E4D1002E03888D3 /* SourceSansPro-Semibold.ttf in Resources */,
			);
			runOnlyForDeploymentPostprocessing = 0;
		};
/* End PBXResourcesBuildPhase section */

/* Begin PBXSourcesBuildPhase section */
		3EA671FAEBFC5571967A90694F0541FE /* Sources */ = {
			isa = PBXSourcesBuildPhase;
			buildActionMask = 2147483647;
			files = (
<<<<<<< HEAD
				0D958AB08F4BCB483E62B27AEA941426 /* Pods-PinpointKitExample-dummy.m in Sources */,
=======
				4AAEFBB95D4BEDFA82C236B80573C825 /* Annotations.swift in Sources */,
				F64A58B7D061794796AC57A211B632D4 /* AnnotationsView.swift in Sources */,
				2AC7E88E898E4E60A4D74F53568D9287 /* AnnotationView.swift in Sources */,
				90D8971D3F3E09E0704C16DA9B5A92AD /* AnnotationViewFactory.swift in Sources */,
				8A893EDEF912C060C9313715BD5C0DA4 /* ArrowAnnotationView.swift in Sources */,
				723B8A8BB6FD15326549284128110A66 /* ASLLogger.m in Sources */,
				97350C799083DF7AE5B10BB5C932173B /* BarButtonItem.swift in Sources */,
				475B3ACDE2B25B16097F8FD10645A926 /* BasicLogViewController.swift in Sources */,
				CEB2CFEF7BA78637779F140CF93B1BE8 /* BezierPath.swift in Sources */,
				79BAB729CC0C8E519BA1CF6EB5AB4DC5 /* BlurAnnotationView.swift in Sources */,
				7A67D269CB7382A3886EBBED36D69A44 /* BoxAnnotationView.swift in Sources */,
				889089A5EECE9A922134BAC740251CFE /* CheckmarkCell.swift in Sources */,
				595BB86A2C0B9F6BF072D43298E1442F /* Configuration.swift in Sources */,
				410A83C2F68AD2979319A22E3DB30690 /* EditImageViewController.swift in Sources */,
				8D5C45648758E020057C444B9ADB00FD /* Editor.swift in Sources */,
				B2B2495DFD115058BF961023E231CBF4 /* EditorDelegate.swift in Sources */,
				EC51B0685D1E11D34A94F72953846430 /* Feedback.swift in Sources */,
				159B94260CA7604F29584FB5E625911F /* FeedbackCollector.swift in Sources */,
				497847DAB395437D5D11CEBA42705280 /* FeedbackNavigationController.swift in Sources */,
				1A68D0262EF57466410ADD86EA10B235 /* FeedbackTableViewDataSource.swift in Sources */,
				446BA603BBF46D73F4E7AB75D05FDB2D /* FeedbackViewController.swift in Sources */,
				87C02AE90F7A05CDFA4232250ECF8159 /* Fonts.swift in Sources */,
				B6B460A2EE4FB95758925A52BAA75E99 /* InterfaceCustomizable.swift in Sources */,
				6C1C6B92DBCBD4C053DCE7F8989672DE /* InterfaceCustomization.swift in Sources */,
				B6C32EA8408F456718C0213C83F55504 /* KeyboardAvoider.swift in Sources */,
				84B464607B20BE6EB40114E9181B06D7 /* LogCollector.swift in Sources */,
				0C3800169475D40B9925131EEFFE03C9 /* LogSupporting.swift in Sources */,
				EF9D2DE988D8DCA405448B9B50BF1289 /* LogViewer.swift in Sources */,
				151F2A9C1F7BC634B583654EEADB2676 /* MailSender.swift in Sources */,
				C7F53858824968A2D584C2F34ADBCCDE /* MIMEType.swift in Sources */,
				A20259EDEFDB840DA0D529030FFA58B0 /* NavigationController.swift in Sources */,
				4C53FBF91D304C39009EDC4E /* FeedbackConfiguration.swift in Sources */,
				431AAD1F47EB8C0CF5E6249CC813424F /* NSBundle+PinpointKit.swift in Sources */,
				30F586F105FF6DC58A6451A4763F10DF /* PinpointKit+ShakePresentation.swift in Sources */,
				B90600A5C292DF97239C0E7EC3DB0C2B /* PinpointKit-dummy.m in Sources */,
				98B355672395CE1E1CC13384749B12B0 /* PinpointKit.swift in Sources */,
				FED14161EB4128E9ADD00FF6BA4E8E6E /* Screen.swift in Sources */,
				BC26A3BDEA698ECE6BBE6426E94D1783 /* ScreenshotDetector.swift in Sources */,
				43E55DCB34E5B7FF8A953C43C3B9FE07 /* ScreenshotHeaderView.swift in Sources */,
				B43AA4AA71A5199F9DE42708FD5DC69B /* Screenshotter.swift in Sources */,
				905B440F620B6616D08FA0E42E09FB8E /* Sender.swift in Sources */,
				F2EA6CD30F25F87A127AE22EAFCE25ED /* ShakeDetectingWindow.swift in Sources */,
				8B1F18D81BA3B4010F4D0869269171A0 /* ShakeDetectingWindowDelegate.swift in Sources */,
				50A95E93DED4283192EBFF3DC62B9211 /* StrokeLayoutManager.swift in Sources */,
				B6F62DE0B324650EA6852C2D57086911 /* SuccessType.swift in Sources */,
				FB802BBCB0227849903C4F317916A352 /* SystemLogCollector.swift in Sources */,
				DA77026DDD9B5899FCF2B2214D9962F2 /* TextAnnotationView.swift in Sources */,
				4376A28CCA0D78F83E79D60A782B1048 /* Tool.swift in Sources */,
				D2339B8DE7E01605424AB480AAA2C3ED /* UIColor+Palette.swift in Sources */,
				B3D0ABF3F827D20BC2BB0704D192F546 /* UIGestureRecognizer+FailRecognizing.swift in Sources */,
				769EA9C35D5B71D4D5677A5CC8816624 /* UIView+PinpointKit.swift in Sources */,
>>>>>>> c226e72c
			);
			runOnlyForDeploymentPostprocessing = 0;
		};
		B374E8BB918E4DA51EF1F69AACFED05A /* Sources */ = {
			isa = PBXSourcesBuildPhase;
			buildActionMask = 2147483647;
			files = (
				9F6AAD057331F5AEAE1F170AECB69C56 /* Annotations.swift in Sources */,
				1975343A340D6045F934EF805B9A15B5 /* AnnotationsView.swift in Sources */,
				6C7E948C1A6FB00FC132A51F613FE30E /* AnnotationView.swift in Sources */,
				63648CCA2D63BFB731822F2120D4E739 /* AnnotationViewFactory.swift in Sources */,
				20871F1B481AC58F430CF78B90D13DB3 /* ArrowAnnotationView.swift in Sources */,
				2C7CF2CCC87578CA7B505217184A57CB /* ASLLogger.m in Sources */,
				F1CA6DC9BE86933034C1EAA1D145A912 /* BarButtonItem.swift in Sources */,
				5A57570E115B0D171402D0E96E761283 /* BasicLogViewController.swift in Sources */,
				2CFEF21D51BCD815A47B017BC02338E8 /* BezierPath.swift in Sources */,
				8AEC98452DC1DE58309DFAEE9729F6BF /* BlurAnnotationView.swift in Sources */,
				ED09CE979FEBAC220464A3F100439358 /* BoxAnnotationView.swift in Sources */,
				2AEE21DAF5E1BB743C7C724F2C0580C5 /* CheckmarkCell.swift in Sources */,
				E01B8997953630B3F39F71ACF79174A0 /* Configuration.swift in Sources */,
				274E0F9158A3D5EE42F4D5626D7189A1 /* EditImageViewController.swift in Sources */,
				212F3C7EDD1D6C961F9298ED94C4A9D2 /* Editor.swift in Sources */,
				38BD98D6226E3C07577B8FED5E430E95 /* EditorDelegate.swift in Sources */,
				15E941F20C1943D96E3D0936B2C3429A /* Feedback.swift in Sources */,
				69463102D52C36224BAC8D49C26BE7F1 /* FeedbackCollector.swift in Sources */,
				9BDBE9A489AFFA4F071C8E02A7F13CE1 /* FeedbackNavigationController.swift in Sources */,
				4C960F20EE40614A8AE012A37C165FF5 /* FeedbackTableViewDataSource.swift in Sources */,
				4A04FE15DA509B5C89CE556770245EC7 /* FeedbackViewController.swift in Sources */,
				DB67FA1BF9DAB1F7907B940E6375A3E5 /* Fonts.swift in Sources */,
				5644F51D8190C003E02FB4E303089D9B /* InterfaceCustomizable.swift in Sources */,
				430208290E6932815B760A0E4BAAA5B9 /* InterfaceCustomization.swift in Sources */,
				461673AF60A95E83F3776A8341AC4DD8 /* KeyboardAvoider.swift in Sources */,
				F7CCF7FDB5685C48262EFAD1269EE8AE /* LogCollector.swift in Sources */,
				1DBD1828CBDA3C905AE7CE05F9A8481F /* LogSupporting.swift in Sources */,
				872818480C2EBD2FE0444CEDB1E0605F /* LogViewer.swift in Sources */,
				42FE10253FD7560124D2EAD781E2E445 /* MailSender.swift in Sources */,
				39DA97B343CED7D31970E425862EDE70 /* MIMEType.swift in Sources */,
				AB8F2EB835D432C2F9DBFC4E402038AF /* NavigationController.swift in Sources */,
				638502A53000777AA194EA8426E35D77 /* NSBundle+PinpointKit.swift in Sources */,
				184F4416F43088C1D8E3A507017556A4 /* PinpointKit+ShakePresentation.swift in Sources */,
				5F7A1725DDFAAF2976FBF1C8FC5B6430 /* PinpointKit-dummy.m in Sources */,
				9BFE99527CF4FE4BF638F6044F3B0DB3 /* PinpointKit.swift in Sources */,
				9857D52274049A04FAD33053689A4BDD /* Screen.swift in Sources */,
				449AFC32CE95BD390F974C89B39DE409 /* ScreenshotDetector.swift in Sources */,
				B787C05963E315CC3D74E20E665C4F86 /* ScreenshotHeaderView.swift in Sources */,
				0CDD1E82AC1F536E545B685D19338E14 /* Screenshotter.swift in Sources */,
				15B8BBF0A81A8F699181A197A2149430 /* Sender.swift in Sources */,
				589E1AA30F83B11752923700A4CE76B2 /* ShakeDetectingWindow.swift in Sources */,
				B538318E434FFEEEFAC4AE570C4F5157 /* ShakeDetectingWindowDelegate.swift in Sources */,
				63B94E01A6382BB6BE9CBD5A25C047D6 /* StrokeLayoutManager.swift in Sources */,
				9782FC9D528C610C841C54F68455F030 /* SuccessType.swift in Sources */,
				D03FB493CB2EAD818C688224A7A70A7E /* SystemLogCollector.swift in Sources */,
				FAB3FF0CDBE2C051ED2FEAA751F6E6AD /* TextAnnotationView.swift in Sources */,
				8367F623DD9416EB26F83B758471ED2C /* Tool.swift in Sources */,
				52D5A06B4C07CE372B8749304209A3BF /* UIColor+Palette.swift in Sources */,
				8E919986C605A84F0DB2FCB51F062C30 /* UIGestureRecognizer+FailRecognizing.swift in Sources */,
				AFB573692BE44C46B75A3C57D100A0F7 /* UIView+PinpointKit.swift in Sources */,
			);
			runOnlyForDeploymentPostprocessing = 0;
		};
/* End PBXSourcesBuildPhase section */

/* Begin PBXTargetDependency section */
		CEB819B19D037CC3B4ECE09088FD65DA /* PBXTargetDependency */ = {
			isa = PBXTargetDependency;
			name = PinpointKit;
			target = 2F1CAC6902BC17CD20FCF9781D7E23AE /* PinpointKit */;
			targetProxy = 6184B356E0020B4F491AE1B2D146240E /* PBXContainerItemProxy */;
		};
/* End PBXTargetDependency section */

/* Begin XCBuildConfiguration section */
		097CF1C34B4D25C85C682A18E8652178 /* Debug */ = {
			isa = XCBuildConfiguration;
			baseConfigurationReference = 74D6182912AA7B120B288E116A905177 /* Pods-PinpointKitExample.debug.xcconfig */;
			buildSettings = {
				"CODE_SIGN_IDENTITY[sdk=iphoneos*]" = "iPhone Developer";
				CURRENT_PROJECT_VERSION = 1;
				DEBUG_INFORMATION_FORMAT = dwarf;
				DEFINES_MODULE = YES;
				DYLIB_COMPATIBILITY_VERSION = 1;
				DYLIB_CURRENT_VERSION = 1;
				DYLIB_INSTALL_NAME_BASE = "@rpath";
				ENABLE_STRICT_OBJC_MSGSEND = YES;
				GCC_NO_COMMON_BLOCKS = YES;
				INFOPLIST_FILE = "Target Support Files/Pods-PinpointKitExample/Info.plist";
				INSTALL_PATH = "$(LOCAL_LIBRARY_DIR)/Frameworks";
				IPHONEOS_DEPLOYMENT_TARGET = 9.2;
				LD_RUNPATH_SEARCH_PATHS = "$(inherited) @executable_path/Frameworks @loader_path/Frameworks";
				MACH_O_TYPE = staticlib;
				MODULEMAP_FILE = "Target Support Files/Pods-PinpointKitExample/Pods-PinpointKitExample.modulemap";
				MTL_ENABLE_DEBUG_INFO = YES;
				OTHER_LDFLAGS = "";
				OTHER_LIBTOOLFLAGS = "";
				PODS_ROOT = "$(SRCROOT)";
				PRODUCT_BUNDLE_IDENTIFIER = "org.cocoapods.${PRODUCT_NAME:rfc1034identifier}";
				PRODUCT_NAME = Pods_PinpointKitExample;
				SDKROOT = iphoneos;
				SKIP_INSTALL = YES;
				SWIFT_OPTIMIZATION_LEVEL = "-Onone";
				SWIFT_VERSION = 2.3;
				TARGETED_DEVICE_FAMILY = "1,2";
				VERSIONING_SYSTEM = "apple-generic";
				VERSION_INFO_PREFIX = "";
			};
			name = Debug;
		};
		84FD87D359382A37B07149A12641B965 /* Debug */ = {
			isa = XCBuildConfiguration;
			buildSettings = {
				ALWAYS_SEARCH_USER_PATHS = NO;
				CLANG_ANALYZER_NONNULL = YES;
				CLANG_CXX_LANGUAGE_STANDARD = "gnu++0x";
				CLANG_CXX_LIBRARY = "libc++";
				CLANG_ENABLE_MODULES = YES;
				CLANG_ENABLE_OBJC_ARC = YES;
				CLANG_WARN_BOOL_CONVERSION = YES;
				CLANG_WARN_CONSTANT_CONVERSION = YES;
				CLANG_WARN_DIRECT_OBJC_ISA_USAGE = YES;
				CLANG_WARN_EMPTY_BODY = YES;
				CLANG_WARN_ENUM_CONVERSION = YES;
				CLANG_WARN_INT_CONVERSION = YES;
				CLANG_WARN_OBJC_ROOT_CLASS = YES;
				CLANG_WARN_UNREACHABLE_CODE = YES;
				CLANG_WARN__DUPLICATE_METHOD_MATCH = YES;
				COPY_PHASE_STRIP = NO;
				ENABLE_TESTABILITY = YES;
				GCC_C_LANGUAGE_STANDARD = gnu99;
				GCC_DYNAMIC_NO_PIC = NO;
				GCC_OPTIMIZATION_LEVEL = 0;
				GCC_PREPROCESSOR_DEFINITIONS = (
					"POD_CONFIGURATION_DEBUG=1",
					"DEBUG=1",
					"$(inherited)",
				);
				GCC_SYMBOLS_PRIVATE_EXTERN = NO;
				GCC_WARN_64_TO_32_BIT_CONVERSION = YES;
				GCC_WARN_ABOUT_RETURN_TYPE = YES;
				GCC_WARN_UNDECLARED_SELECTOR = YES;
				GCC_WARN_UNINITIALIZED_AUTOS = YES;
				GCC_WARN_UNUSED_FUNCTION = YES;
				GCC_WARN_UNUSED_VARIABLE = YES;
				IPHONEOS_DEPLOYMENT_TARGET = 9.2;
				ONLY_ACTIVE_ARCH = YES;
				STRIP_INSTALLED_PRODUCT = NO;
				SYMROOT = "${SRCROOT}/../build";
			};
			name = Debug;
		};
		9721ED2627B7BF38ED8C5ABD2591A80E /* Debug */ = {
			isa = XCBuildConfiguration;
			baseConfigurationReference = 624639227B49043215FCD240C6AC0F95 /* PinpointKit.xcconfig */;
			buildSettings = {
				"CODE_SIGN_IDENTITY[sdk=iphoneos*]" = "iPhone Developer";
				CURRENT_PROJECT_VERSION = 1;
				DEBUG_INFORMATION_FORMAT = dwarf;
				DEFINES_MODULE = YES;
				DYLIB_COMPATIBILITY_VERSION = 1;
				DYLIB_CURRENT_VERSION = 1;
				DYLIB_INSTALL_NAME_BASE = "@rpath";
				ENABLE_STRICT_OBJC_MSGSEND = YES;
				GCC_NO_COMMON_BLOCKS = YES;
				GCC_PREFIX_HEADER = "Target Support Files/PinpointKit/PinpointKit-prefix.pch";
				INFOPLIST_FILE = "Target Support Files/PinpointKit/Info.plist";
				INSTALL_PATH = "$(LOCAL_LIBRARY_DIR)/Frameworks";
				IPHONEOS_DEPLOYMENT_TARGET = 9.0;
				LD_RUNPATH_SEARCH_PATHS = "$(inherited) @executable_path/Frameworks @loader_path/Frameworks";
				MODULEMAP_FILE = "Target Support Files/PinpointKit/PinpointKit.modulemap";
				MTL_ENABLE_DEBUG_INFO = YES;
				PRODUCT_NAME = PinpointKit;
				SDKROOT = iphoneos;
				SKIP_INSTALL = YES;
				SWIFT_OPTIMIZATION_LEVEL = "-Onone";
				SWIFT_VERSION = 2.3;
				TARGETED_DEVICE_FAMILY = "1,2";
				VERSIONING_SYSTEM = "apple-generic";
				VERSION_INFO_PREFIX = "";
			};
			name = Debug;
		};
		AC28EBB7FAA6B962ACF36CEF02BA84E0 /* Release */ = {
			isa = XCBuildConfiguration;
			baseConfigurationReference = 624639227B49043215FCD240C6AC0F95 /* PinpointKit.xcconfig */;
			buildSettings = {
				"CODE_SIGN_IDENTITY[sdk=iphoneos*]" = "iPhone Developer";
				CURRENT_PROJECT_VERSION = 1;
				DEBUG_INFORMATION_FORMAT = "dwarf-with-dsym";
				DEFINES_MODULE = YES;
				DYLIB_COMPATIBILITY_VERSION = 1;
				DYLIB_CURRENT_VERSION = 1;
				DYLIB_INSTALL_NAME_BASE = "@rpath";
				ENABLE_STRICT_OBJC_MSGSEND = YES;
				GCC_NO_COMMON_BLOCKS = YES;
				GCC_PREFIX_HEADER = "Target Support Files/PinpointKit/PinpointKit-prefix.pch";
				INFOPLIST_FILE = "Target Support Files/PinpointKit/Info.plist";
				INSTALL_PATH = "$(LOCAL_LIBRARY_DIR)/Frameworks";
				IPHONEOS_DEPLOYMENT_TARGET = 9.0;
				LD_RUNPATH_SEARCH_PATHS = "$(inherited) @executable_path/Frameworks @loader_path/Frameworks";
				MODULEMAP_FILE = "Target Support Files/PinpointKit/PinpointKit.modulemap";
				MTL_ENABLE_DEBUG_INFO = NO;
				PRODUCT_NAME = PinpointKit;
				SDKROOT = iphoneos;
				SKIP_INSTALL = YES;
				SWIFT_VERSION = 2.3;
				TARGETED_DEVICE_FAMILY = "1,2";
				VERSIONING_SYSTEM = "apple-generic";
				VERSION_INFO_PREFIX = "";
			};
			name = Release;
		};
		E9B8B75E6938923FF53CD8423CEE9E53 /* Release */ = {
			isa = XCBuildConfiguration;
			baseConfigurationReference = 1B5B6A4B3BF2B3CF780CDC82754080EF /* Pods-PinpointKitExample.release.xcconfig */;
			buildSettings = {
				"CODE_SIGN_IDENTITY[sdk=iphoneos*]" = "iPhone Developer";
				CURRENT_PROJECT_VERSION = 1;
				DEBUG_INFORMATION_FORMAT = "dwarf-with-dsym";
				DEFINES_MODULE = YES;
				DYLIB_COMPATIBILITY_VERSION = 1;
				DYLIB_CURRENT_VERSION = 1;
				DYLIB_INSTALL_NAME_BASE = "@rpath";
				ENABLE_STRICT_OBJC_MSGSEND = YES;
				GCC_NO_COMMON_BLOCKS = YES;
				INFOPLIST_FILE = "Target Support Files/Pods-PinpointKitExample/Info.plist";
				INSTALL_PATH = "$(LOCAL_LIBRARY_DIR)/Frameworks";
				IPHONEOS_DEPLOYMENT_TARGET = 9.2;
				LD_RUNPATH_SEARCH_PATHS = "$(inherited) @executable_path/Frameworks @loader_path/Frameworks";
				MACH_O_TYPE = staticlib;
				MODULEMAP_FILE = "Target Support Files/Pods-PinpointKitExample/Pods-PinpointKitExample.modulemap";
				MTL_ENABLE_DEBUG_INFO = NO;
				OTHER_LDFLAGS = "";
				OTHER_LIBTOOLFLAGS = "";
				PODS_ROOT = "$(SRCROOT)";
				PRODUCT_BUNDLE_IDENTIFIER = "org.cocoapods.${PRODUCT_NAME:rfc1034identifier}";
				PRODUCT_NAME = Pods_PinpointKitExample;
				SDKROOT = iphoneos;
				SKIP_INSTALL = YES;
				SWIFT_VERSION = 2.3;
				TARGETED_DEVICE_FAMILY = "1,2";
				VERSIONING_SYSTEM = "apple-generic";
				VERSION_INFO_PREFIX = "";
			};
			name = Release;
		};
		F594C655D48020EC34B00AA63E001773 /* Release */ = {
			isa = XCBuildConfiguration;
			buildSettings = {
				ALWAYS_SEARCH_USER_PATHS = NO;
				CLANG_ANALYZER_NONNULL = YES;
				CLANG_CXX_LANGUAGE_STANDARD = "gnu++0x";
				CLANG_CXX_LIBRARY = "libc++";
				CLANG_ENABLE_MODULES = YES;
				CLANG_ENABLE_OBJC_ARC = YES;
				CLANG_WARN_BOOL_CONVERSION = YES;
				CLANG_WARN_CONSTANT_CONVERSION = YES;
				CLANG_WARN_DIRECT_OBJC_ISA_USAGE = YES;
				CLANG_WARN_EMPTY_BODY = YES;
				CLANG_WARN_ENUM_CONVERSION = YES;
				CLANG_WARN_INT_CONVERSION = YES;
				CLANG_WARN_OBJC_ROOT_CLASS = YES;
				CLANG_WARN_UNREACHABLE_CODE = YES;
				CLANG_WARN__DUPLICATE_METHOD_MATCH = YES;
				COPY_PHASE_STRIP = YES;
				ENABLE_NS_ASSERTIONS = NO;
				GCC_C_LANGUAGE_STANDARD = gnu99;
				GCC_PREPROCESSOR_DEFINITIONS = (
					"POD_CONFIGURATION_RELEASE=1",
					"$(inherited)",
				);
				GCC_WARN_64_TO_32_BIT_CONVERSION = YES;
				GCC_WARN_ABOUT_RETURN_TYPE = YES;
				GCC_WARN_UNDECLARED_SELECTOR = YES;
				GCC_WARN_UNINITIALIZED_AUTOS = YES;
				GCC_WARN_UNUSED_FUNCTION = YES;
				GCC_WARN_UNUSED_VARIABLE = YES;
				IPHONEOS_DEPLOYMENT_TARGET = 9.2;
				STRIP_INSTALLED_PRODUCT = NO;
				SYMROOT = "${SRCROOT}/../build";
				VALIDATE_PRODUCT = YES;
			};
			name = Release;
		};
/* End XCBuildConfiguration section */

/* Begin XCConfigurationList section */
		2D8E8EC45A3A1A1D94AE762CB5028504 /* Build configuration list for PBXProject "Pods" */ = {
			isa = XCConfigurationList;
			buildConfigurations = (
				84FD87D359382A37B07149A12641B965 /* Debug */,
				F594C655D48020EC34B00AA63E001773 /* Release */,
			);
			defaultConfigurationIsVisible = 0;
			defaultConfigurationName = Release;
		};
		921490ED0F791240B032DBE4C7C5DFF4 /* Build configuration list for PBXNativeTarget "Pods-PinpointKitExample" */ = {
			isa = XCConfigurationList;
			buildConfigurations = (
				097CF1C34B4D25C85C682A18E8652178 /* Debug */,
				E9B8B75E6938923FF53CD8423CEE9E53 /* Release */,
			);
			defaultConfigurationIsVisible = 0;
			defaultConfigurationName = Release;
		};
		F3CFA4CBF154ACC9911121D1D8F3BDF6 /* Build configuration list for PBXNativeTarget "PinpointKit" */ = {
			isa = XCConfigurationList;
			buildConfigurations = (
				9721ED2627B7BF38ED8C5ABD2591A80E /* Debug */,
				AC28EBB7FAA6B962ACF36CEF02BA84E0 /* Release */,
			);
			defaultConfigurationIsVisible = 0;
			defaultConfigurationName = Release;
		};
/* End XCConfigurationList section */
	};
	rootObject = D41D8CD98F00B204E9800998ECF8427E /* Project object */;
}<|MERGE_RESOLUTION|>--- conflicted
+++ resolved
@@ -7,101 +7,70 @@
 	objects = {
 
 /* Begin PBXBuildFile section */
-		0CDD1E82AC1F536E545B685D19338E14 /* Screenshotter.swift in Sources */ = {isa = PBXBuildFile; fileRef = FDA61C7BF94F4ABC2B29F361860A79D0 /* Screenshotter.swift */; };
+		00CE9FE8A6A16A6B1EFE7B9601EACA54 /* SourceSansPro-Bold.ttf in Resources */ = {isa = PBXBuildFile; fileRef = 114AC180CB4E848C4C81449DAFA9C175 /* SourceSansPro-Bold.ttf */; };
+		075B0F35C873A6F4AF426555169EDF11 /* BasicLogViewController.swift in Sources */ = {isa = PBXBuildFile; fileRef = D7B7D52418AD45067E5AEEB56995004B /* BasicLogViewController.swift */; };
+		07FA6EEE139B9DDFA7776BECEFBB3C2D /* EditImageViewController.swift in Sources */ = {isa = PBXBuildFile; fileRef = 9B5A66D42B421869BFD60B58657CF179 /* EditImageViewController.swift */; };
+		0A0543EC4B303D69067742FF0C334B59 /* KeyboardAvoider.swift in Sources */ = {isa = PBXBuildFile; fileRef = BCF66A1B1EC640A367AF95FAFEF40DDC /* KeyboardAvoider.swift */; };
+		0A2F2BFF6FA5C5F9A6C694D927A811F9 /* UIGestureRecognizer+FailRecognizing.swift in Sources */ = {isa = PBXBuildFile; fileRef = 80ED0EDE0D578FE6CCA56F39EDF3AAE5 /* UIGestureRecognizer+FailRecognizing.swift */; };
+		0B4C5282AFCC21BDA051C32656FD73F3 /* PinpointKit-umbrella.h in Headers */ = {isa = PBXBuildFile; fileRef = 0FA3A013B33F2A51586C9688B165DF1E /* PinpointKit-umbrella.h */; settings = {ATTRIBUTES = (Public, ); }; };
 		0D958AB08F4BCB483E62B27AEA941426 /* Pods-PinpointKitExample-dummy.m in Sources */ = {isa = PBXBuildFile; fileRef = 63CB56BD873C4BB171888105C6F1B545 /* Pods-PinpointKitExample-dummy.m */; };
-<<<<<<< HEAD
-		15B8BBF0A81A8F699181A197A2149430 /* Sender.swift in Sources */ = {isa = PBXBuildFile; fileRef = 172CDF3DB78C9F30D084A77D31F1F4E3 /* Sender.swift */; };
-		15E941F20C1943D96E3D0936B2C3429A /* Feedback.swift in Sources */ = {isa = PBXBuildFile; fileRef = DEF610D46B4270498BF110D72EA7ACF8 /* Feedback.swift */; };
-		184F4416F43088C1D8E3A507017556A4 /* PinpointKit+ShakePresentation.swift in Sources */ = {isa = PBXBuildFile; fileRef = F573EE7EDBA5A16D155BC6E24C93EFF5 /* PinpointKit+ShakePresentation.swift */; };
-		1975343A340D6045F934EF805B9A15B5 /* AnnotationsView.swift in Sources */ = {isa = PBXBuildFile; fileRef = FE6113790653EAF8C1A1F7771B519259 /* AnnotationsView.swift */; };
-		1DBD1828CBDA3C905AE7CE05F9A8481F /* LogSupporting.swift in Sources */ = {isa = PBXBuildFile; fileRef = 2E7572A7CB5048145FA44393800859C5 /* LogSupporting.swift */; };
-		20871F1B481AC58F430CF78B90D13DB3 /* ArrowAnnotationView.swift in Sources */ = {isa = PBXBuildFile; fileRef = 4F026C9460FBD43D5F04EF65D2FB5362 /* ArrowAnnotationView.swift */; };
-		212F3C7EDD1D6C961F9298ED94C4A9D2 /* Editor.swift in Sources */ = {isa = PBXBuildFile; fileRef = 6945F4F6DE5BFD450D048F0081B46ACD /* Editor.swift */; };
-		23B0CF85CAF7C4FEC66DC837BF3A4A30 /* PinpointKit-umbrella.h in Headers */ = {isa = PBXBuildFile; fileRef = 0FA3A013B33F2A51586C9688B165DF1E /* PinpointKit-umbrella.h */; settings = {ATTRIBUTES = (Public, ); }; };
-		274E0F9158A3D5EE42F4D5626D7189A1 /* EditImageViewController.swift in Sources */ = {isa = PBXBuildFile; fileRef = 16C7534B3413DA346F0A193C76B2F0DA /* EditImageViewController.swift */; };
-		2AEE21DAF5E1BB743C7C724F2C0580C5 /* CheckmarkCell.swift in Sources */ = {isa = PBXBuildFile; fileRef = A56326EAEA58486DF118DDF5FACD210D /* CheckmarkCell.swift */; };
-		2C685245784FDB4D0343BD5B146F5F7A /* SourceSansPro-Bold.ttf in Resources */ = {isa = PBXBuildFile; fileRef = 114AC180CB4E848C4C81449DAFA9C175 /* SourceSansPro-Bold.ttf */; };
-		2C7CF2CCC87578CA7B505217184A57CB /* ASLLogger.m in Sources */ = {isa = PBXBuildFile; fileRef = 283F4DBE0CD6CB330F0E6EAF93B49577 /* ASLLogger.m */; };
-		2CFEF21D51BCD815A47B017BC02338E8 /* BezierPath.swift in Sources */ = {isa = PBXBuildFile; fileRef = CF521E391DB361765406F3397FD7F781 /* BezierPath.swift */; };
-		38BD98D6226E3C07577B8FED5E430E95 /* EditorDelegate.swift in Sources */ = {isa = PBXBuildFile; fileRef = 46B1CD047C1B63EF67F23CAC1806889A /* EditorDelegate.swift */; };
-		39DA97B343CED7D31970E425862EDE70 /* MIMEType.swift in Sources */ = {isa = PBXBuildFile; fileRef = 2098013DDAC70242CAB55164809DF297 /* MIMEType.swift */; };
-		40A2B3349ED694133C5072C4DBC22CFA /* ASLLogger.h in Headers */ = {isa = PBXBuildFile; fileRef = 1AA8B2FF3CF646963D04752E114AA1C3 /* ASLLogger.h */; settings = {ATTRIBUTES = (Public, ); }; };
-		42FE10253FD7560124D2EAD781E2E445 /* MailSender.swift in Sources */ = {isa = PBXBuildFile; fileRef = 3CBBCFF091CD4792072990AF081188C4 /* MailSender.swift */; };
-		430208290E6932815B760A0E4BAAA5B9 /* InterfaceCustomization.swift in Sources */ = {isa = PBXBuildFile; fileRef = E53932A79D0015680899AEDBCE408C7A /* InterfaceCustomization.swift */; };
-		449AFC32CE95BD390F974C89B39DE409 /* ScreenshotDetector.swift in Sources */ = {isa = PBXBuildFile; fileRef = 1673F23E10FFE664DC2DBCD7EECB763E /* ScreenshotDetector.swift */; };
-		461673AF60A95E83F3776A8341AC4DD8 /* KeyboardAvoider.swift in Sources */ = {isa = PBXBuildFile; fileRef = 12221873AA420451874E0329C9CF086A /* KeyboardAvoider.swift */; };
-		4A04FE15DA509B5C89CE556770245EC7 /* FeedbackViewController.swift in Sources */ = {isa = PBXBuildFile; fileRef = C945B11B38B63C2485E7AC2F0A4652C9 /* FeedbackViewController.swift */; };
-		4C960F20EE40614A8AE012A37C165FF5 /* FeedbackTableViewDataSource.swift in Sources */ = {isa = PBXBuildFile; fileRef = 0D2FD3F625B717DC2FCD4D8F304E84A8 /* FeedbackTableViewDataSource.swift */; };
-		52D5A06B4C07CE372B8749304209A3BF /* UIColor+Palette.swift in Sources */ = {isa = PBXBuildFile; fileRef = DBCB6A9253314806490AED31CDE58272 /* UIColor+Palette.swift */; };
-		5644F51D8190C003E02FB4E303089D9B /* InterfaceCustomizable.swift in Sources */ = {isa = PBXBuildFile; fileRef = D84AA0A8E8AF047564608AB6495DFF45 /* InterfaceCustomizable.swift */; };
-		58530163CC392331994316FA8DC8E67B /* PinpointKit.xcassets in Resources */ = {isa = PBXBuildFile; fileRef = 3AF939EA575E5EEA924172E930A87A9B /* PinpointKit.xcassets */; };
-		589E1AA30F83B11752923700A4CE76B2 /* ShakeDetectingWindow.swift in Sources */ = {isa = PBXBuildFile; fileRef = 926EAD1738C6D99FD0C0899CF01077AD /* ShakeDetectingWindow.swift */; };
-		5A57570E115B0D171402D0E96E761283 /* BasicLogViewController.swift in Sources */ = {isa = PBXBuildFile; fileRef = E1CC4696A751768B9105D5565B68C3DB /* BasicLogViewController.swift */; };
-		5F7A1725DDFAAF2976FBF1C8FC5B6430 /* PinpointKit-dummy.m in Sources */ = {isa = PBXBuildFile; fileRef = 6207788D80D5F34F8E7DB00DE24A8F3E /* PinpointKit-dummy.m */; };
-		63648CCA2D63BFB731822F2120D4E739 /* AnnotationViewFactory.swift in Sources */ = {isa = PBXBuildFile; fileRef = D03ADA031C084B042487773A8A86B9BB /* AnnotationViewFactory.swift */; };
-		638502A53000777AA194EA8426E35D77 /* NSBundle+PinpointKit.swift in Sources */ = {isa = PBXBuildFile; fileRef = C8B5C878C283429B54DCBEC1840E5F8B /* NSBundle+PinpointKit.swift */; };
-		63B94E01A6382BB6BE9CBD5A25C047D6 /* StrokeLayoutManager.swift in Sources */ = {isa = PBXBuildFile; fileRef = 7BAE808FC0873920E02EBCD77AD9FA43 /* StrokeLayoutManager.swift */; };
-		69463102D52C36224BAC8D49C26BE7F1 /* FeedbackCollector.swift in Sources */ = {isa = PBXBuildFile; fileRef = 421EAA998DAEFE3DD043FD4FDC40CA43 /* FeedbackCollector.swift */; };
-		6C7E948C1A6FB00FC132A51F613FE30E /* AnnotationView.swift in Sources */ = {isa = PBXBuildFile; fileRef = B5C940A5E713141F02CCF9A1C624E84C /* AnnotationView.swift */; };
-		7B32F67CF980FB5CBE4D2BA900F9DC95 /* SourceSansPro-Regular.ttf in Resources */ = {isa = PBXBuildFile; fileRef = E2E9D9A1E5A484B9629EFB4384002E67 /* SourceSansPro-Regular.ttf */; };
-		7D827D77ECEA52041157A8B27B4230FF /* UIKit.framework in Frameworks */ = {isa = PBXBuildFile; fileRef = E42A9844F76F9E28FEEC5A0F0037FF76 /* UIKit.framework */; };
-		8367F623DD9416EB26F83B758471ED2C /* Tool.swift in Sources */ = {isa = PBXBuildFile; fileRef = D1D08FD24EF24252EBB4B332CA01B193 /* Tool.swift */; };
-=======
-		10C28B2571B1B9E1F0CCE59A05996274 /* PinpointKit-umbrella.h in Headers */ = {isa = PBXBuildFile; fileRef = 0FA3A013B33F2A51586C9688B165DF1E /* PinpointKit-umbrella.h */; settings = {ATTRIBUTES = (Public, ); }; };
-		151F2A9C1F7BC634B583654EEADB2676 /* MailSender.swift in Sources */ = {isa = PBXBuildFile; fileRef = 3CBBCFF091CD4792072990AF081188C4 /* MailSender.swift */; };
-		159B94260CA7604F29584FB5E625911F /* FeedbackCollector.swift in Sources */ = {isa = PBXBuildFile; fileRef = 421EAA998DAEFE3DD043FD4FDC40CA43 /* FeedbackCollector.swift */; };
-		1A68D0262EF57466410ADD86EA10B235 /* FeedbackTableViewDataSource.swift in Sources */ = {isa = PBXBuildFile; fileRef = 0D2FD3F625B717DC2FCD4D8F304E84A8 /* FeedbackTableViewDataSource.swift */; };
-		2AC7E88E898E4E60A4D74F53568D9287 /* AnnotationView.swift in Sources */ = {isa = PBXBuildFile; fileRef = B5C940A5E713141F02CCF9A1C624E84C /* AnnotationView.swift */; };
-		30F586F105FF6DC58A6451A4763F10DF /* PinpointKit+ShakePresentation.swift in Sources */ = {isa = PBXBuildFile; fileRef = F573EE7EDBA5A16D155BC6E24C93EFF5 /* PinpointKit+ShakePresentation.swift */; };
-		35BE4F4F6F33875FE9F37EC763B036A9 /* PinpointKit.h in Headers */ = {isa = PBXBuildFile; fileRef = 2948F1E43A43DE0C783928765540F5DF /* PinpointKit.h */; settings = {ATTRIBUTES = (Public, ); }; };
-		39F95AD7821EBA18FE15B82EDFE1C6BB /* ASLLogger.h in Headers */ = {isa = PBXBuildFile; fileRef = 1AA8B2FF3CF646963D04752E114AA1C3 /* ASLLogger.h */; settings = {ATTRIBUTES = (Public, ); }; };
-		410A83C2F68AD2979319A22E3DB30690 /* EditImageViewController.swift in Sources */ = {isa = PBXBuildFile; fileRef = 16C7534B3413DA346F0A193C76B2F0DA /* EditImageViewController.swift */; };
-		431AAD1F47EB8C0CF5E6249CC813424F /* NSBundle+PinpointKit.swift in Sources */ = {isa = PBXBuildFile; fileRef = C8B5C878C283429B54DCBEC1840E5F8B /* NSBundle+PinpointKit.swift */; };
-		4376A28CCA0D78F83E79D60A782B1048 /* Tool.swift in Sources */ = {isa = PBXBuildFile; fileRef = D1D08FD24EF24252EBB4B332CA01B193 /* Tool.swift */; };
-		43E55DCB34E5B7FF8A953C43C3B9FE07 /* ScreenshotHeaderView.swift in Sources */ = {isa = PBXBuildFile; fileRef = 90A81D84172E10610AA4F014ABEFFF73 /* ScreenshotHeaderView.swift */; };
-		446BA603BBF46D73F4E7AB75D05FDB2D /* FeedbackViewController.swift in Sources */ = {isa = PBXBuildFile; fileRef = C945B11B38B63C2485E7AC2F0A4652C9 /* FeedbackViewController.swift */; };
-		475B3ACDE2B25B16097F8FD10645A926 /* BasicLogViewController.swift in Sources */ = {isa = PBXBuildFile; fileRef = E1CC4696A751768B9105D5565B68C3DB /* BasicLogViewController.swift */; };
-		497847DAB395437D5D11CEBA42705280 /* FeedbackNavigationController.swift in Sources */ = {isa = PBXBuildFile; fileRef = 67D1CAFDC8EA2D8703C0C6EE29E4BF08 /* FeedbackNavigationController.swift */; };
-		4AAEFBB95D4BEDFA82C236B80573C825 /* Annotations.swift in Sources */ = {isa = PBXBuildFile; fileRef = 3D762474867E802650DD20E294750CF9 /* Annotations.swift */; };
-		4C53FBF91D304C39009EDC4E /* FeedbackConfiguration.swift in Sources */ = {isa = PBXBuildFile; fileRef = 4C53FBF81D304C39009EDC4E /* FeedbackConfiguration.swift */; };
-		50A95E93DED4283192EBFF3DC62B9211 /* StrokeLayoutManager.swift in Sources */ = {isa = PBXBuildFile; fileRef = 7BAE808FC0873920E02EBCD77AD9FA43 /* StrokeLayoutManager.swift */; };
-		54AFDAD8B333D569BE25A6BF091AA987 /* SourceSansPro-Bold.ttf in Resources */ = {isa = PBXBuildFile; fileRef = 93FA706115160440E9256964E66FA57D /* SourceSansPro-Bold.ttf */; };
-		595BB86A2C0B9F6BF072D43298E1442F /* Configuration.swift in Sources */ = {isa = PBXBuildFile; fileRef = 4307288F72B971AF1C34C59718AF3B32 /* Configuration.swift */; };
-		6255794D65AB11E3697DD84F49040367 /* Foundation.framework in Frameworks */ = {isa = PBXBuildFile; fileRef = 8E4C26A72D50DB44D17501848286B727 /* Foundation.framework */; };
-		65D504B4D815A353F35852AAD54E4977 /* SourceSansPro-Semibold.ttf in Resources */ = {isa = PBXBuildFile; fileRef = 68737F3A4C1C07C3F9900BFD1F9B5A05 /* SourceSansPro-Semibold.ttf */; };
-		6C1C6B92DBCBD4C053DCE7F8989672DE /* InterfaceCustomization.swift in Sources */ = {isa = PBXBuildFile; fileRef = E53932A79D0015680899AEDBCE408C7A /* InterfaceCustomization.swift */; };
-		723B8A8BB6FD15326549284128110A66 /* ASLLogger.m in Sources */ = {isa = PBXBuildFile; fileRef = 283F4DBE0CD6CB330F0E6EAF93B49577 /* ASLLogger.m */; };
-		769EA9C35D5B71D4D5677A5CC8816624 /* UIView+PinpointKit.swift in Sources */ = {isa = PBXBuildFile; fileRef = FA0AAEEDEF23C45182AFF15A9E5ECBA0 /* UIView+PinpointKit.swift */; };
-		79BAB729CC0C8E519BA1CF6EB5AB4DC5 /* BlurAnnotationView.swift in Sources */ = {isa = PBXBuildFile; fileRef = 74167839F1DA5F75BDB902FB75AC6465 /* BlurAnnotationView.swift */; };
-		7A67D269CB7382A3886EBBED36D69A44 /* BoxAnnotationView.swift in Sources */ = {isa = PBXBuildFile; fileRef = A746927132FD9B70272F614430C08EA6 /* BoxAnnotationView.swift */; };
-		7CBD8AB95D52BA5EDF77B96A88874259 /* UIKit.framework in Frameworks */ = {isa = PBXBuildFile; fileRef = E42A9844F76F9E28FEEC5A0F0037FF76 /* UIKit.framework */; };
-		84B464607B20BE6EB40114E9181B06D7 /* LogCollector.swift in Sources */ = {isa = PBXBuildFile; fileRef = BB47DED22D3177F5032FBA88AD80A371 /* LogCollector.swift */; };
->>>>>>> c226e72c
+		0F494DF75DE47FD9C30F9AE195BB3090 /* FeedbackNavigationController.swift in Sources */ = {isa = PBXBuildFile; fileRef = 23651F86BCDE246DFBAC62EEC46B4C95 /* FeedbackNavigationController.swift */; };
+		122AAFA4ABCF844F32C53DB33C4CF5B1 /* SourceSansPro-Regular.ttf in Resources */ = {isa = PBXBuildFile; fileRef = E2E9D9A1E5A484B9629EFB4384002E67 /* SourceSansPro-Regular.ttf */; };
+		14F8C131C1DDB4B6F2EC9425401C01F2 /* BlurAnnotationView.swift in Sources */ = {isa = PBXBuildFile; fileRef = CF205C6410A70B548DB67306F2E09DFC /* BlurAnnotationView.swift */; };
+		16BC66688623020F408BD9F39D2759F0 /* FeedbackTableViewDataSource.swift in Sources */ = {isa = PBXBuildFile; fileRef = 7F4208CB18EF47CA79E97BD4D2771070 /* FeedbackTableViewDataSource.swift */; };
+		1895EE10E50499621DEF791DC5E82A29 /* BezierPath.swift in Sources */ = {isa = PBXBuildFile; fileRef = DDC1F87F6FB115A60B1FF9ABB36217A8 /* BezierPath.swift */; };
+		18E86B3741A874A84EF6035227CA8570 /* SuccessType.swift in Sources */ = {isa = PBXBuildFile; fileRef = D0FB18023CDC01AFE99BAC8623510BD7 /* SuccessType.swift */; };
+		1E37A225E4935F8A617497286723C414 /* ASLLogger.h in Headers */ = {isa = PBXBuildFile; fileRef = ECE9141F75B7795BD5B5B5C42B113390 /* ASLLogger.h */; settings = {ATTRIBUTES = (Public, ); }; };
+		222937BDDF31AB8A7982566AAD86F77D /* FeedbackCollector.swift in Sources */ = {isa = PBXBuildFile; fileRef = 7ABE51D40A6C09C126662209B9FDEE8B /* FeedbackCollector.swift */; };
+		229383B182F6B754B745B8FCEF71D7D8 /* Screen.swift in Sources */ = {isa = PBXBuildFile; fileRef = D55BACDCA6375FB67E334AD4C239257D /* Screen.swift */; };
+		28C00E4BDBE22EB4BBEC9CEEF5BC2DE6 /* CheckmarkCell.swift in Sources */ = {isa = PBXBuildFile; fileRef = E28F338345D142EFBFB293D525C33A24 /* CheckmarkCell.swift */; };
+		2BF2DDFACD0DAD14A2AABE13E1213119 /* AnnotationView.swift in Sources */ = {isa = PBXBuildFile; fileRef = 08F34DC149C68E3D001FE95ADAB03416 /* AnnotationView.swift */; };
+		2F6D8C4A8D2279A30C4766FD64F9D7CB /* InterfaceCustomization.swift in Sources */ = {isa = PBXBuildFile; fileRef = 227DBC70734B340C20B25880392673A2 /* InterfaceCustomization.swift */; };
+		34194259F73BE7AB550BC1566EE08814 /* ScreenshotHeaderView.swift in Sources */ = {isa = PBXBuildFile; fileRef = A89C1484541D21C4281BA3ED93971A21 /* ScreenshotHeaderView.swift */; };
+		35F0122E6A12F0BE7C52499E6089D902 /* Configuration.swift in Sources */ = {isa = PBXBuildFile; fileRef = 30F5AA4FD467BB51C36043607DA27DA3 /* Configuration.swift */; };
+		392F121A5726514F9E1F9137F4BA3050 /* Fonts.swift in Sources */ = {isa = PBXBuildFile; fileRef = 81989FFD3ABDA38A0D39F333101537A9 /* Fonts.swift */; };
+		398B99C91925A9B4E41A5B6EAAC0228F /* PinpointKit.swift in Sources */ = {isa = PBXBuildFile; fileRef = E1851531A8ED6419FF3F0CE6020D5F12 /* PinpointKit.swift */; };
+		3B0E793FBDDEF467FF846B452792563F /* NSBundle+PinpointKit.swift in Sources */ = {isa = PBXBuildFile; fileRef = F48E679AD2D922769C073ADAF51553A7 /* NSBundle+PinpointKit.swift */; };
+		3E68F1D3CC6D20176E102B464D6C51B2 /* TextAnnotationView.swift in Sources */ = {isa = PBXBuildFile; fileRef = 68FE8ADD2F9D08B1993E0BC1E54D6201 /* TextAnnotationView.swift */; };
+		46AF921DFAFF63E0B13C51330193AC1F /* PinpointKit-dummy.m in Sources */ = {isa = PBXBuildFile; fileRef = 6207788D80D5F34F8E7DB00DE24A8F3E /* PinpointKit-dummy.m */; };
+		546BF59608C5653C234170B8639565DD /* NavigationController.swift in Sources */ = {isa = PBXBuildFile; fileRef = 3DED6990C03FEC26B7E980EAB19D82F3 /* NavigationController.swift */; };
+		594E04C550D2EEE96ECAA2C1B2845793 /* SourceSansPro-Semibold.ttf in Resources */ = {isa = PBXBuildFile; fileRef = BCEF62B55C3639F9F95A136036C883BE /* SourceSansPro-Semibold.ttf */; };
+		5E44CAE7673619BA5764928B25689A47 /* LogSupporting.swift in Sources */ = {isa = PBXBuildFile; fileRef = 5D22692A312A82FD6CCF4482BEC94E90 /* LogSupporting.swift */; };
+		6E17E83230348BAD5E9D0A63745EB457 /* AnnotationsView.swift in Sources */ = {isa = PBXBuildFile; fileRef = 7C56BB31C90AAAF6C7E2D5AB1798E122 /* AnnotationsView.swift */; };
+		7729666C186BE42F39EE578088C39B6A /* MIMEType.swift in Sources */ = {isa = PBXBuildFile; fileRef = 78A7C872C0CDEAC7EB47D01D5BB2BD01 /* MIMEType.swift */; };
+		7A6282C439C3B6130325CE8CB1AC2ADA /* EditorDelegate.swift in Sources */ = {isa = PBXBuildFile; fileRef = C1D079C7506A3C91C89B1F709627B6CD /* EditorDelegate.swift */; };
+		8019F110A86EE5002597688DC1B5AF6B /* SystemLogCollector.swift in Sources */ = {isa = PBXBuildFile; fileRef = A671B8F35D77D0BE69BA2C89E87F614F /* SystemLogCollector.swift */; };
 		85E713DC0E74AD5789ABFBFB0C8ADF55 /* Foundation.framework in Frameworks */ = {isa = PBXBuildFile; fileRef = 8E4C26A72D50DB44D17501848286B727 /* Foundation.framework */; };
-		872818480C2EBD2FE0444CEDB1E0605F /* LogViewer.swift in Sources */ = {isa = PBXBuildFile; fileRef = FA2E5F3C4E3988466B06DE2ECC89A12A /* LogViewer.swift */; };
-		8AEC98452DC1DE58309DFAEE9729F6BF /* BlurAnnotationView.swift in Sources */ = {isa = PBXBuildFile; fileRef = 74167839F1DA5F75BDB902FB75AC6465 /* BlurAnnotationView.swift */; };
-		8E919986C605A84F0DB2FCB51F062C30 /* UIGestureRecognizer+FailRecognizing.swift in Sources */ = {isa = PBXBuildFile; fileRef = C0CFA4FDE1391F177CDEC574E5BBCE13 /* UIGestureRecognizer+FailRecognizing.swift */; };
-		9782FC9D528C610C841C54F68455F030 /* SuccessType.swift in Sources */ = {isa = PBXBuildFile; fileRef = 3580A274479536C33582931C0A231361 /* SuccessType.swift */; };
-		9857D52274049A04FAD33053689A4BDD /* Screen.swift in Sources */ = {isa = PBXBuildFile; fileRef = 910BE0D80B5F8D8DB848D9296CD35176 /* Screen.swift */; };
-		9BDBE9A489AFFA4F071C8E02A7F13CE1 /* FeedbackNavigationController.swift in Sources */ = {isa = PBXBuildFile; fileRef = 67D1CAFDC8EA2D8703C0C6EE29E4BF08 /* FeedbackNavigationController.swift */; };
-		9BFE99527CF4FE4BF638F6044F3B0DB3 /* PinpointKit.swift in Sources */ = {isa = PBXBuildFile; fileRef = 66DD9AB124851614BB9239394F867C46 /* PinpointKit.swift */; };
-		9F6AAD057331F5AEAE1F170AECB69C56 /* Annotations.swift in Sources */ = {isa = PBXBuildFile; fileRef = 3D762474867E802650DD20E294750CF9 /* Annotations.swift */; };
-		A5FBEA80715422B20BC2AF1CA21594A3 /* PinpointKit.h in Headers */ = {isa = PBXBuildFile; fileRef = 2948F1E43A43DE0C783928765540F5DF /* PinpointKit.h */; settings = {ATTRIBUTES = (Public, ); }; };
-		A63D23875605C10678D08C9577880F57 /* MessageUI.framework in Frameworks */ = {isa = PBXBuildFile; fileRef = B3B899A0B12DE8854651E7B38551B012 /* MessageUI.framework */; };
-		AB8F2EB835D432C2F9DBFC4E402038AF /* NavigationController.swift in Sources */ = {isa = PBXBuildFile; fileRef = 7DD99DDF3EA6B4E7B6606E5B716452CE /* NavigationController.swift */; };
-		AFB573692BE44C46B75A3C57D100A0F7 /* UIView+PinpointKit.swift in Sources */ = {isa = PBXBuildFile; fileRef = FA0AAEEDEF23C45182AFF15A9E5ECBA0 /* UIView+PinpointKit.swift */; };
-		B538318E434FFEEEFAC4AE570C4F5157 /* ShakeDetectingWindowDelegate.swift in Sources */ = {isa = PBXBuildFile; fileRef = C2A966E0479BC26C2DBC553D152F08FB /* ShakeDetectingWindowDelegate.swift */; };
-		B787C05963E315CC3D74E20E665C4F86 /* ScreenshotHeaderView.swift in Sources */ = {isa = PBXBuildFile; fileRef = 90A81D84172E10610AA4F014ABEFFF73 /* ScreenshotHeaderView.swift */; };
-		B78F978BAA1DEFDC6E4D1002E03888D3 /* SourceSansPro-Semibold.ttf in Resources */ = {isa = PBXBuildFile; fileRef = BCEF62B55C3639F9F95A136036C883BE /* SourceSansPro-Semibold.ttf */; };
-		D03FB493CB2EAD818C688224A7A70A7E /* SystemLogCollector.swift in Sources */ = {isa = PBXBuildFile; fileRef = CB27D31AFF5B7DC180332A972560C729 /* SystemLogCollector.swift */; };
-		DB67FA1BF9DAB1F7907B940E6375A3E5 /* Fonts.swift in Sources */ = {isa = PBXBuildFile; fileRef = 6CCD074A9C9A1C3876CFAD3453DC351E /* Fonts.swift */; };
-		E01B8997953630B3F39F71ACF79174A0 /* Configuration.swift in Sources */ = {isa = PBXBuildFile; fileRef = 4307288F72B971AF1C34C59718AF3B32 /* Configuration.swift */; };
-		E2E6AFD963BB95D2F691806166B1CD20 /* Foundation.framework in Frameworks */ = {isa = PBXBuildFile; fileRef = 8E4C26A72D50DB44D17501848286B727 /* Foundation.framework */; };
+		8C059B981A7E8EDD32A5DC5BA5EB2030 /* StrokeLayoutManager.swift in Sources */ = {isa = PBXBuildFile; fileRef = D92A084496BF8BC8CFF3AE588F2892CE /* StrokeLayoutManager.swift */; };
+		8F646DCEC779AB1C0A3C3F3507F5D884 /* BoxAnnotationView.swift in Sources */ = {isa = PBXBuildFile; fileRef = 42E2D9681D861512288D3C687154A610 /* BoxAnnotationView.swift */; };
+		905348FB375F94E1090E0FC3AE6CE520 /* PinpointKit+ShakePresentation.swift in Sources */ = {isa = PBXBuildFile; fileRef = 78BE17CC17A940358625098ABA7F70EB /* PinpointKit+ShakePresentation.swift */; };
+		93BB5DFCA741BA881680ACFE77BAA95B /* AnnotationViewFactory.swift in Sources */ = {isa = PBXBuildFile; fileRef = 289D31D417696A11023BDEF133CCD1B1 /* AnnotationViewFactory.swift */; };
+		96818575073AF4276E6F2AC1943403E3 /* ASLLogger.m in Sources */ = {isa = PBXBuildFile; fileRef = AF882FD6DA5B6EE31D5682A092FC9799 /* ASLLogger.m */; };
+		A323649375E296BCA2328D50A70DACFE /* UIKit.framework in Frameworks */ = {isa = PBXBuildFile; fileRef = E42A9844F76F9E28FEEC5A0F0037FF76 /* UIKit.framework */; };
+		A3E53213350F8E89E2989FA186F6C72A /* FeedbackConfiguration.swift in Sources */ = {isa = PBXBuildFile; fileRef = A51C66D65E5AF88B6EEEFF7A107D7651 /* FeedbackConfiguration.swift */; };
+		A977C36362AED80E09684A1352BB85F7 /* Tool.swift in Sources */ = {isa = PBXBuildFile; fileRef = 675D46C9194E30F1D1914A28EDB05403 /* Tool.swift */; };
+		AEC384A90C20C186F0BE8C7E40C9C6F2 /* Screenshotter.swift in Sources */ = {isa = PBXBuildFile; fileRef = A0C594DAC52E5B086F8E2DEE8C7280E4 /* Screenshotter.swift */; };
+		B17491D7E48BD8F0BD837820FBFF154E /* InterfaceCustomizable.swift in Sources */ = {isa = PBXBuildFile; fileRef = E002A5DB6216FF465ECAC0848A6AE30C /* InterfaceCustomizable.swift */; };
+		B58867602F5028EF2A96ABDA4D6D6ADD /* PinpointKit.h in Headers */ = {isa = PBXBuildFile; fileRef = 6C73B3F5EF76F78203791F6C51EFFAD8 /* PinpointKit.h */; settings = {ATTRIBUTES = (Public, ); }; };
+		BA9E3C995C3F976EEB6B6F36AC1BFCA0 /* ArrowAnnotationView.swift in Sources */ = {isa = PBXBuildFile; fileRef = D2D985577E07C3A9560176696C04C7C5 /* ArrowAnnotationView.swift */; };
+		BB14C7245EF8C5C53A329FDFC33C87A7 /* PinpointKit.xcassets in Resources */ = {isa = PBXBuildFile; fileRef = 3AF939EA575E5EEA924172E930A87A9B /* PinpointKit.xcassets */; };
+		BB48D4284469352DF66487E59A1F58D0 /* UIView+PinpointKit.swift in Sources */ = {isa = PBXBuildFile; fileRef = A09734A1D471212628CAD67818FACB1A /* UIView+PinpointKit.swift */; };
+		BBD7301E7AEF029ACFA45662098779B2 /* ScreenshotDetector.swift in Sources */ = {isa = PBXBuildFile; fileRef = 26347F54419B3F4E3467C55160FA800C /* ScreenshotDetector.swift */; };
+		BF4E47DB4865A86044589404A9F72427 /* Feedback.swift in Sources */ = {isa = PBXBuildFile; fileRef = 100902886CAA9EDA1CA82E92245BD33A /* Feedback.swift */; };
+		C546C94D0D92EBDF865FBAE94476F04D /* ShakeDetectingWindow.swift in Sources */ = {isa = PBXBuildFile; fileRef = 44ACB9AF788D5E295E169BC7A760A86F /* ShakeDetectingWindow.swift */; };
+		C99BDA75BC87B73DA94E0A70D0710E05 /* LogViewer.swift in Sources */ = {isa = PBXBuildFile; fileRef = 8BD7DD72AFC87524A66440B5E5A79AB9 /* LogViewer.swift */; };
+		CDC4FA5A2D4BF6AA71D8F4FDC36907DC /* ShakeDetectingWindowDelegate.swift in Sources */ = {isa = PBXBuildFile; fileRef = 61B48767D31DFD82F19A60CCEDB1F22A /* ShakeDetectingWindowDelegate.swift */; };
+		D6324554C0F4E161D592D1BB3441C6FB /* MessageUI.framework in Frameworks */ = {isa = PBXBuildFile; fileRef = B3B899A0B12DE8854651E7B38551B012 /* MessageUI.framework */; };
+		D9C99ADA0FDBB482686DBD703B60E79E /* UIColor+Palette.swift in Sources */ = {isa = PBXBuildFile; fileRef = DFDB131EF374172CA4B954CF2F4306C8 /* UIColor+Palette.swift */; };
+		E0A8FD14891E85B25BA50A34D1388920 /* Annotations.swift in Sources */ = {isa = PBXBuildFile; fileRef = 7D016DFEAB36EEA4A38B82EFD8881EC7 /* Annotations.swift */; };
 		E56F9677A0979CF7F796282F9DA8CD80 /* Pods-PinpointKitExample-umbrella.h in Headers */ = {isa = PBXBuildFile; fileRef = C29D51E4E8E93994310ADCA633D301E6 /* Pods-PinpointKitExample-umbrella.h */; settings = {ATTRIBUTES = (Public, ); }; };
-		ED09CE979FEBAC220464A3F100439358 /* BoxAnnotationView.swift in Sources */ = {isa = PBXBuildFile; fileRef = A746927132FD9B70272F614430C08EA6 /* BoxAnnotationView.swift */; };
-		F1CA6DC9BE86933034C1EAA1D145A912 /* BarButtonItem.swift in Sources */ = {isa = PBXBuildFile; fileRef = F7530D7F9FCF262CAA398E4D766640E9 /* BarButtonItem.swift */; };
-		F7CCF7FDB5685C48262EFAD1269EE8AE /* LogCollector.swift in Sources */ = {isa = PBXBuildFile; fileRef = BB47DED22D3177F5032FBA88AD80A371 /* LogCollector.swift */; };
-		FAB3FF0CDBE2C051ED2FEAA751F6E6AD /* TextAnnotationView.swift in Sources */ = {isa = PBXBuildFile; fileRef = 24615EAB046AC39BE4981F92924EB0FF /* TextAnnotationView.swift */; };
+		E61EED15D42158300DBCF5AA25E87F8C /* Editor.swift in Sources */ = {isa = PBXBuildFile; fileRef = 099602BEDFC61727195AD9406DE52583 /* Editor.swift */; };
+		E829B409D59574D91BDDE621962DA38F /* Sender.swift in Sources */ = {isa = PBXBuildFile; fileRef = 8B6FB4763E282677F56C8288F0B396C1 /* Sender.swift */; };
+		F10D6F308264A0A591F2589A0C3E0490 /* Foundation.framework in Frameworks */ = {isa = PBXBuildFile; fileRef = 8E4C26A72D50DB44D17501848286B727 /* Foundation.framework */; };
+		F409DDD8102AFB9243558F645C927147 /* FeedbackViewController.swift in Sources */ = {isa = PBXBuildFile; fileRef = 5CC7748E0A9A74697A85C857E20BE9C3 /* FeedbackViewController.swift */; };
+		F535BFAAED8B254D45CF41EA7CCD85E0 /* BarButtonItem.swift in Sources */ = {isa = PBXBuildFile; fileRef = 27032D9F4F56EFF15F8B4838B98DD05B /* BarButtonItem.swift */; };
+		F97C3195B5F3E84E805784E16A47098A /* LogCollector.swift in Sources */ = {isa = PBXBuildFile; fileRef = 9BA1661AAB7763140819A0F7CA7630E4 /* LogCollector.swift */; };
+		FE0EFD608FD0BC77138BFFB2883CEB1B /* MailSender.swift in Sources */ = {isa = PBXBuildFile; fileRef = 0877EC394457BD3E9DF2A3CAE37D28E2 /* MailSender.swift */; };
 /* End PBXBuildFile section */
 
 /* Begin PBXContainerItemProxy section */
@@ -109,89 +78,89 @@
 			isa = PBXContainerItemProxy;
 			containerPortal = D41D8CD98F00B204E9800998ECF8427E /* Project object */;
 			proxyType = 1;
-			remoteGlobalIDString = 2F1CAC6902BC17CD20FCF9781D7E23AE;
+			remoteGlobalIDString = 0F5DF15BABB3D03F2E090B40AC299F94;
 			remoteInfo = PinpointKit;
 		};
 /* End PBXContainerItemProxy section */
 
 /* Begin PBXFileReference section */
 		0148F29BAA8B901AF499610F69E21EB0 /* PinpointKit.framework */ = {isa = PBXFileReference; explicitFileType = wrapper.framework; includeInIndex = 0; path = PinpointKit.framework; sourceTree = BUILT_PRODUCTS_DIR; };
-		0D2FD3F625B717DC2FCD4D8F304E84A8 /* FeedbackTableViewDataSource.swift */ = {isa = PBXFileReference; includeInIndex = 1; lastKnownFileType = sourcecode.swift; path = FeedbackTableViewDataSource.swift; sourceTree = "<group>"; };
+		0877EC394457BD3E9DF2A3CAE37D28E2 /* MailSender.swift */ = {isa = PBXFileReference; includeInIndex = 1; lastKnownFileType = sourcecode.swift; path = MailSender.swift; sourceTree = "<group>"; };
+		08F34DC149C68E3D001FE95ADAB03416 /* AnnotationView.swift */ = {isa = PBXFileReference; includeInIndex = 1; lastKnownFileType = sourcecode.swift; path = AnnotationView.swift; sourceTree = "<group>"; };
+		099602BEDFC61727195AD9406DE52583 /* Editor.swift */ = {isa = PBXFileReference; includeInIndex = 1; lastKnownFileType = sourcecode.swift; path = Editor.swift; sourceTree = "<group>"; };
 		0FA3A013B33F2A51586C9688B165DF1E /* PinpointKit-umbrella.h */ = {isa = PBXFileReference; includeInIndex = 1; lastKnownFileType = sourcecode.c.h; path = "PinpointKit-umbrella.h"; sourceTree = "<group>"; };
+		100902886CAA9EDA1CA82E92245BD33A /* Feedback.swift */ = {isa = PBXFileReference; includeInIndex = 1; lastKnownFileType = sourcecode.swift; path = Feedback.swift; sourceTree = "<group>"; };
 		114AC180CB4E848C4C81449DAFA9C175 /* SourceSansPro-Bold.ttf */ = {isa = PBXFileReference; includeInIndex = 1; lastKnownFileType = file; path = "SourceSansPro-Bold.ttf"; sourceTree = "<group>"; };
-		12221873AA420451874E0329C9CF086A /* KeyboardAvoider.swift */ = {isa = PBXFileReference; includeInIndex = 1; lastKnownFileType = sourcecode.swift; path = KeyboardAvoider.swift; sourceTree = "<group>"; };
-		1673F23E10FFE664DC2DBCD7EECB763E /* ScreenshotDetector.swift */ = {isa = PBXFileReference; includeInIndex = 1; lastKnownFileType = sourcecode.swift; path = ScreenshotDetector.swift; sourceTree = "<group>"; };
-		16C7534B3413DA346F0A193C76B2F0DA /* EditImageViewController.swift */ = {isa = PBXFileReference; includeInIndex = 1; lastKnownFileType = sourcecode.swift; path = EditImageViewController.swift; sourceTree = "<group>"; };
-		172CDF3DB78C9F30D084A77D31F1F4E3 /* Sender.swift */ = {isa = PBXFileReference; includeInIndex = 1; lastKnownFileType = sourcecode.swift; path = Sender.swift; sourceTree = "<group>"; };
-		1AA8B2FF3CF646963D04752E114AA1C3 /* ASLLogger.h */ = {isa = PBXFileReference; includeInIndex = 1; lastKnownFileType = sourcecode.c.h; path = ASLLogger.h; sourceTree = "<group>"; };
 		1B5B6A4B3BF2B3CF780CDC82754080EF /* Pods-PinpointKitExample.release.xcconfig */ = {isa = PBXFileReference; includeInIndex = 1; lastKnownFileType = text.xcconfig; path = "Pods-PinpointKitExample.release.xcconfig"; sourceTree = "<group>"; };
-		2098013DDAC70242CAB55164809DF297 /* MIMEType.swift */ = {isa = PBXFileReference; includeInIndex = 1; lastKnownFileType = sourcecode.swift; path = MIMEType.swift; sourceTree = "<group>"; };
-		24615EAB046AC39BE4981F92924EB0FF /* TextAnnotationView.swift */ = {isa = PBXFileReference; includeInIndex = 1; lastKnownFileType = sourcecode.swift; path = TextAnnotationView.swift; sourceTree = "<group>"; };
-		283F4DBE0CD6CB330F0E6EAF93B49577 /* ASLLogger.m */ = {isa = PBXFileReference; includeInIndex = 1; lastKnownFileType = sourcecode.c.objc; path = ASLLogger.m; sourceTree = "<group>"; };
-		2948F1E43A43DE0C783928765540F5DF /* PinpointKit.h */ = {isa = PBXFileReference; includeInIndex = 1; lastKnownFileType = sourcecode.c.h; path = PinpointKit.h; sourceTree = "<group>"; };
-		2E7572A7CB5048145FA44393800859C5 /* LogSupporting.swift */ = {isa = PBXFileReference; includeInIndex = 1; lastKnownFileType = sourcecode.swift; path = LogSupporting.swift; sourceTree = "<group>"; };
-		3580A274479536C33582931C0A231361 /* SuccessType.swift */ = {isa = PBXFileReference; includeInIndex = 1; lastKnownFileType = sourcecode.swift; path = SuccessType.swift; sourceTree = "<group>"; };
+		227DBC70734B340C20B25880392673A2 /* InterfaceCustomization.swift */ = {isa = PBXFileReference; includeInIndex = 1; lastKnownFileType = sourcecode.swift; path = InterfaceCustomization.swift; sourceTree = "<group>"; };
+		23651F86BCDE246DFBAC62EEC46B4C95 /* FeedbackNavigationController.swift */ = {isa = PBXFileReference; includeInIndex = 1; lastKnownFileType = sourcecode.swift; path = FeedbackNavigationController.swift; sourceTree = "<group>"; };
+		26347F54419B3F4E3467C55160FA800C /* ScreenshotDetector.swift */ = {isa = PBXFileReference; includeInIndex = 1; lastKnownFileType = sourcecode.swift; path = ScreenshotDetector.swift; sourceTree = "<group>"; };
+		27032D9F4F56EFF15F8B4838B98DD05B /* BarButtonItem.swift */ = {isa = PBXFileReference; includeInIndex = 1; lastKnownFileType = sourcecode.swift; path = BarButtonItem.swift; sourceTree = "<group>"; };
+		289D31D417696A11023BDEF133CCD1B1 /* AnnotationViewFactory.swift */ = {isa = PBXFileReference; includeInIndex = 1; lastKnownFileType = sourcecode.swift; path = AnnotationViewFactory.swift; sourceTree = "<group>"; };
+		30F5AA4FD467BB51C36043607DA27DA3 /* Configuration.swift */ = {isa = PBXFileReference; includeInIndex = 1; lastKnownFileType = sourcecode.swift; path = Configuration.swift; sourceTree = "<group>"; };
 		3AF939EA575E5EEA924172E930A87A9B /* PinpointKit.xcassets */ = {isa = PBXFileReference; includeInIndex = 1; lastKnownFileType = folder.assetcatalog; path = PinpointKit.xcassets; sourceTree = "<group>"; };
 		3B86491F230EF531B54484A2818BDAAE /* Pods-PinpointKitExample-resources.sh */ = {isa = PBXFileReference; includeInIndex = 1; lastKnownFileType = text.script.sh; path = "Pods-PinpointKitExample-resources.sh"; sourceTree = "<group>"; };
-		3CBBCFF091CD4792072990AF081188C4 /* MailSender.swift */ = {isa = PBXFileReference; includeInIndex = 1; lastKnownFileType = sourcecode.swift; path = MailSender.swift; sourceTree = "<group>"; };
-		3D762474867E802650DD20E294750CF9 /* Annotations.swift */ = {isa = PBXFileReference; includeInIndex = 1; lastKnownFileType = sourcecode.swift; path = Annotations.swift; sourceTree = "<group>"; };
-		421EAA998DAEFE3DD043FD4FDC40CA43 /* FeedbackCollector.swift */ = {isa = PBXFileReference; includeInIndex = 1; lastKnownFileType = sourcecode.swift; path = FeedbackCollector.swift; sourceTree = "<group>"; };
-		4307288F72B971AF1C34C59718AF3B32 /* Configuration.swift */ = {isa = PBXFileReference; includeInIndex = 1; lastKnownFileType = sourcecode.swift; path = Configuration.swift; sourceTree = "<group>"; };
+		3DED6990C03FEC26B7E980EAB19D82F3 /* NavigationController.swift */ = {isa = PBXFileReference; includeInIndex = 1; lastKnownFileType = sourcecode.swift; path = NavigationController.swift; sourceTree = "<group>"; };
+		42E2D9681D861512288D3C687154A610 /* BoxAnnotationView.swift */ = {isa = PBXFileReference; includeInIndex = 1; lastKnownFileType = sourcecode.swift; path = BoxAnnotationView.swift; sourceTree = "<group>"; };
+		44ACB9AF788D5E295E169BC7A760A86F /* ShakeDetectingWindow.swift */ = {isa = PBXFileReference; includeInIndex = 1; lastKnownFileType = sourcecode.swift; path = ShakeDetectingWindow.swift; sourceTree = "<group>"; };
 		46808D8DD82EBD9B48A30EB1E7344CF1 /* Info.plist */ = {isa = PBXFileReference; includeInIndex = 1; lastKnownFileType = text.plist.xml; path = Info.plist; sourceTree = "<group>"; };
-		46B1CD047C1B63EF67F23CAC1806889A /* EditorDelegate.swift */ = {isa = PBXFileReference; includeInIndex = 1; lastKnownFileType = sourcecode.swift; path = EditorDelegate.swift; sourceTree = "<group>"; };
-		4C53FBF81D304C39009EDC4E /* FeedbackConfiguration.swift */ = {isa = PBXFileReference; fileEncoding = 4; lastKnownFileType = sourcecode.swift; path = FeedbackConfiguration.swift; sourceTree = "<group>"; };
-		4F026C9460FBD43D5F04EF65D2FB5362 /* ArrowAnnotationView.swift */ = {isa = PBXFileReference; includeInIndex = 1; lastKnownFileType = sourcecode.swift; path = ArrowAnnotationView.swift; sourceTree = "<group>"; };
+		5CC7748E0A9A74697A85C857E20BE9C3 /* FeedbackViewController.swift */ = {isa = PBXFileReference; includeInIndex = 1; lastKnownFileType = sourcecode.swift; path = FeedbackViewController.swift; sourceTree = "<group>"; };
+		5D22692A312A82FD6CCF4482BEC94E90 /* LogSupporting.swift */ = {isa = PBXFileReference; includeInIndex = 1; lastKnownFileType = sourcecode.swift; path = LogSupporting.swift; sourceTree = "<group>"; };
+		61B48767D31DFD82F19A60CCEDB1F22A /* ShakeDetectingWindowDelegate.swift */ = {isa = PBXFileReference; includeInIndex = 1; lastKnownFileType = sourcecode.swift; path = ShakeDetectingWindowDelegate.swift; sourceTree = "<group>"; };
 		6207788D80D5F34F8E7DB00DE24A8F3E /* PinpointKit-dummy.m */ = {isa = PBXFileReference; includeInIndex = 1; lastKnownFileType = sourcecode.c.objc; path = "PinpointKit-dummy.m"; sourceTree = "<group>"; };
 		624639227B49043215FCD240C6AC0F95 /* PinpointKit.xcconfig */ = {isa = PBXFileReference; includeInIndex = 1; lastKnownFileType = text.xcconfig; path = PinpointKit.xcconfig; sourceTree = "<group>"; };
 		63CB56BD873C4BB171888105C6F1B545 /* Pods-PinpointKitExample-dummy.m */ = {isa = PBXFileReference; includeInIndex = 1; lastKnownFileType = sourcecode.c.objc; path = "Pods-PinpointKitExample-dummy.m"; sourceTree = "<group>"; };
-		66DD9AB124851614BB9239394F867C46 /* PinpointKit.swift */ = {isa = PBXFileReference; includeInIndex = 1; lastKnownFileType = sourcecode.swift; path = PinpointKit.swift; sourceTree = "<group>"; };
-		67D1CAFDC8EA2D8703C0C6EE29E4BF08 /* FeedbackNavigationController.swift */ = {isa = PBXFileReference; includeInIndex = 1; lastKnownFileType = sourcecode.swift; path = FeedbackNavigationController.swift; sourceTree = "<group>"; };
-		6945F4F6DE5BFD450D048F0081B46ACD /* Editor.swift */ = {isa = PBXFileReference; includeInIndex = 1; lastKnownFileType = sourcecode.swift; path = Editor.swift; sourceTree = "<group>"; };
+		675D46C9194E30F1D1914A28EDB05403 /* Tool.swift */ = {isa = PBXFileReference; includeInIndex = 1; lastKnownFileType = sourcecode.swift; path = Tool.swift; sourceTree = "<group>"; };
+		68FE8ADD2F9D08B1993E0BC1E54D6201 /* TextAnnotationView.swift */ = {isa = PBXFileReference; includeInIndex = 1; lastKnownFileType = sourcecode.swift; path = TextAnnotationView.swift; sourceTree = "<group>"; };
 		6B5563D240AA97D9C97E09A47C540FE8 /* PinpointKit-prefix.pch */ = {isa = PBXFileReference; includeInIndex = 1; lastKnownFileType = sourcecode.c.h; path = "PinpointKit-prefix.pch"; sourceTree = "<group>"; };
-		6CCD074A9C9A1C3876CFAD3453DC351E /* Fonts.swift */ = {isa = PBXFileReference; includeInIndex = 1; lastKnownFileType = sourcecode.swift; path = Fonts.swift; sourceTree = "<group>"; };
-		74167839F1DA5F75BDB902FB75AC6465 /* BlurAnnotationView.swift */ = {isa = PBXFileReference; includeInIndex = 1; lastKnownFileType = sourcecode.swift; path = BlurAnnotationView.swift; sourceTree = "<group>"; };
+		6C73B3F5EF76F78203791F6C51EFFAD8 /* PinpointKit.h */ = {isa = PBXFileReference; includeInIndex = 1; lastKnownFileType = sourcecode.c.h; path = PinpointKit.h; sourceTree = "<group>"; };
 		747F01800B94931AC66C2CC8643AAB7E /* Pods-PinpointKitExample-acknowledgements.plist */ = {isa = PBXFileReference; includeInIndex = 1; lastKnownFileType = text.plist.xml; path = "Pods-PinpointKitExample-acknowledgements.plist"; sourceTree = "<group>"; };
 		74D6182912AA7B120B288E116A905177 /* Pods-PinpointKitExample.debug.xcconfig */ = {isa = PBXFileReference; includeInIndex = 1; lastKnownFileType = text.xcconfig; path = "Pods-PinpointKitExample.debug.xcconfig"; sourceTree = "<group>"; };
-		7BAE808FC0873920E02EBCD77AD9FA43 /* StrokeLayoutManager.swift */ = {isa = PBXFileReference; includeInIndex = 1; lastKnownFileType = sourcecode.swift; path = StrokeLayoutManager.swift; sourceTree = "<group>"; };
-		7DD99DDF3EA6B4E7B6606E5B716452CE /* NavigationController.swift */ = {isa = PBXFileReference; includeInIndex = 1; lastKnownFileType = sourcecode.swift; path = NavigationController.swift; sourceTree = "<group>"; };
+		78A7C872C0CDEAC7EB47D01D5BB2BD01 /* MIMEType.swift */ = {isa = PBXFileReference; includeInIndex = 1; lastKnownFileType = sourcecode.swift; path = MIMEType.swift; sourceTree = "<group>"; };
+		78BE17CC17A940358625098ABA7F70EB /* PinpointKit+ShakePresentation.swift */ = {isa = PBXFileReference; includeInIndex = 1; lastKnownFileType = sourcecode.swift; path = "PinpointKit+ShakePresentation.swift"; sourceTree = "<group>"; };
+		7ABE51D40A6C09C126662209B9FDEE8B /* FeedbackCollector.swift */ = {isa = PBXFileReference; includeInIndex = 1; lastKnownFileType = sourcecode.swift; path = FeedbackCollector.swift; sourceTree = "<group>"; };
+		7C56BB31C90AAAF6C7E2D5AB1798E122 /* AnnotationsView.swift */ = {isa = PBXFileReference; includeInIndex = 1; lastKnownFileType = sourcecode.swift; path = AnnotationsView.swift; sourceTree = "<group>"; };
+		7D016DFEAB36EEA4A38B82EFD8881EC7 /* Annotations.swift */ = {isa = PBXFileReference; includeInIndex = 1; lastKnownFileType = sourcecode.swift; path = Annotations.swift; sourceTree = "<group>"; };
+		7F4208CB18EF47CA79E97BD4D2771070 /* FeedbackTableViewDataSource.swift */ = {isa = PBXFileReference; includeInIndex = 1; lastKnownFileType = sourcecode.swift; path = FeedbackTableViewDataSource.swift; sourceTree = "<group>"; };
+		80ED0EDE0D578FE6CCA56F39EDF3AAE5 /* UIGestureRecognizer+FailRecognizing.swift */ = {isa = PBXFileReference; includeInIndex = 1; lastKnownFileType = sourcecode.swift; path = "UIGestureRecognizer+FailRecognizing.swift"; sourceTree = "<group>"; };
+		81989FFD3ABDA38A0D39F333101537A9 /* Fonts.swift */ = {isa = PBXFileReference; includeInIndex = 1; lastKnownFileType = sourcecode.swift; path = Fonts.swift; sourceTree = "<group>"; };
+		8B6FB4763E282677F56C8288F0B396C1 /* Sender.swift */ = {isa = PBXFileReference; includeInIndex = 1; lastKnownFileType = sourcecode.swift; path = Sender.swift; sourceTree = "<group>"; };
+		8BD7DD72AFC87524A66440B5E5A79AB9 /* LogViewer.swift */ = {isa = PBXFileReference; includeInIndex = 1; lastKnownFileType = sourcecode.swift; path = LogViewer.swift; sourceTree = "<group>"; };
 		8E4C26A72D50DB44D17501848286B727 /* Foundation.framework */ = {isa = PBXFileReference; lastKnownFileType = wrapper.framework; name = Foundation.framework; path = Platforms/iPhoneOS.platform/Developer/SDKs/iPhoneOS9.3.sdk/System/Library/Frameworks/Foundation.framework; sourceTree = DEVELOPER_DIR; };
-		90A81D84172E10610AA4F014ABEFFF73 /* ScreenshotHeaderView.swift */ = {isa = PBXFileReference; includeInIndex = 1; lastKnownFileType = sourcecode.swift; path = ScreenshotHeaderView.swift; sourceTree = "<group>"; };
-		910BE0D80B5F8D8DB848D9296CD35176 /* Screen.swift */ = {isa = PBXFileReference; includeInIndex = 1; lastKnownFileType = sourcecode.swift; path = Screen.swift; sourceTree = "<group>"; };
-		926EAD1738C6D99FD0C0899CF01077AD /* ShakeDetectingWindow.swift */ = {isa = PBXFileReference; includeInIndex = 1; lastKnownFileType = sourcecode.swift; path = ShakeDetectingWindow.swift; sourceTree = "<group>"; };
 		93A4A3777CF96A4AAC1D13BA6DCCEA73 /* Podfile */ = {isa = PBXFileReference; explicitFileType = text.script.ruby; includeInIndex = 1; name = Podfile; path = ../Podfile; sourceTree = SOURCE_ROOT; xcLanguageSpecificationIdentifier = xcode.lang.ruby; };
-		A56326EAEA58486DF118DDF5FACD210D /* CheckmarkCell.swift */ = {isa = PBXFileReference; includeInIndex = 1; lastKnownFileType = sourcecode.swift; path = CheckmarkCell.swift; sourceTree = "<group>"; };
-		A746927132FD9B70272F614430C08EA6 /* BoxAnnotationView.swift */ = {isa = PBXFileReference; includeInIndex = 1; lastKnownFileType = sourcecode.swift; path = BoxAnnotationView.swift; sourceTree = "<group>"; };
+		9B5A66D42B421869BFD60B58657CF179 /* EditImageViewController.swift */ = {isa = PBXFileReference; includeInIndex = 1; lastKnownFileType = sourcecode.swift; path = EditImageViewController.swift; sourceTree = "<group>"; };
+		9BA1661AAB7763140819A0F7CA7630E4 /* LogCollector.swift */ = {isa = PBXFileReference; includeInIndex = 1; lastKnownFileType = sourcecode.swift; path = LogCollector.swift; sourceTree = "<group>"; };
+		A09734A1D471212628CAD67818FACB1A /* UIView+PinpointKit.swift */ = {isa = PBXFileReference; includeInIndex = 1; lastKnownFileType = sourcecode.swift; path = "UIView+PinpointKit.swift"; sourceTree = "<group>"; };
+		A0C594DAC52E5B086F8E2DEE8C7280E4 /* Screenshotter.swift */ = {isa = PBXFileReference; includeInIndex = 1; lastKnownFileType = sourcecode.swift; path = Screenshotter.swift; sourceTree = "<group>"; };
+		A51C66D65E5AF88B6EEEFF7A107D7651 /* FeedbackConfiguration.swift */ = {isa = PBXFileReference; includeInIndex = 1; lastKnownFileType = sourcecode.swift; path = FeedbackConfiguration.swift; sourceTree = "<group>"; };
+		A671B8F35D77D0BE69BA2C89E87F614F /* SystemLogCollector.swift */ = {isa = PBXFileReference; includeInIndex = 1; lastKnownFileType = sourcecode.swift; path = SystemLogCollector.swift; sourceTree = "<group>"; };
+		A89C1484541D21C4281BA3ED93971A21 /* ScreenshotHeaderView.swift */ = {isa = PBXFileReference; includeInIndex = 1; lastKnownFileType = sourcecode.swift; path = ScreenshotHeaderView.swift; sourceTree = "<group>"; };
+		AF882FD6DA5B6EE31D5682A092FC9799 /* ASLLogger.m */ = {isa = PBXFileReference; includeInIndex = 1; lastKnownFileType = sourcecode.c.objc; path = ASLLogger.m; sourceTree = "<group>"; };
 		B3B899A0B12DE8854651E7B38551B012 /* MessageUI.framework */ = {isa = PBXFileReference; lastKnownFileType = wrapper.framework; name = MessageUI.framework; path = Platforms/iPhoneOS.platform/Developer/SDKs/iPhoneOS9.3.sdk/System/Library/Frameworks/MessageUI.framework; sourceTree = DEVELOPER_DIR; };
-		B5C940A5E713141F02CCF9A1C624E84C /* AnnotationView.swift */ = {isa = PBXFileReference; includeInIndex = 1; lastKnownFileType = sourcecode.swift; path = AnnotationView.swift; sourceTree = "<group>"; };
-		BB47DED22D3177F5032FBA88AD80A371 /* LogCollector.swift */ = {isa = PBXFileReference; includeInIndex = 1; lastKnownFileType = sourcecode.swift; path = LogCollector.swift; sourceTree = "<group>"; };
 		BCEF62B55C3639F9F95A136036C883BE /* SourceSansPro-Semibold.ttf */ = {isa = PBXFileReference; includeInIndex = 1; lastKnownFileType = file; path = "SourceSansPro-Semibold.ttf"; sourceTree = "<group>"; };
-		C0CFA4FDE1391F177CDEC574E5BBCE13 /* UIGestureRecognizer+FailRecognizing.swift */ = {isa = PBXFileReference; includeInIndex = 1; lastKnownFileType = sourcecode.swift; path = "UIGestureRecognizer+FailRecognizing.swift"; sourceTree = "<group>"; };
+		BCF66A1B1EC640A367AF95FAFEF40DDC /* KeyboardAvoider.swift */ = {isa = PBXFileReference; includeInIndex = 1; lastKnownFileType = sourcecode.swift; path = KeyboardAvoider.swift; sourceTree = "<group>"; };
+		C1D079C7506A3C91C89B1F709627B6CD /* EditorDelegate.swift */ = {isa = PBXFileReference; includeInIndex = 1; lastKnownFileType = sourcecode.swift; path = EditorDelegate.swift; sourceTree = "<group>"; };
 		C29D51E4E8E93994310ADCA633D301E6 /* Pods-PinpointKitExample-umbrella.h */ = {isa = PBXFileReference; includeInIndex = 1; lastKnownFileType = sourcecode.c.h; path = "Pods-PinpointKitExample-umbrella.h"; sourceTree = "<group>"; };
-		C2A966E0479BC26C2DBC553D152F08FB /* ShakeDetectingWindowDelegate.swift */ = {isa = PBXFileReference; includeInIndex = 1; lastKnownFileType = sourcecode.swift; path = ShakeDetectingWindowDelegate.swift; sourceTree = "<group>"; };
 		C4A6908DFBA7072A43C5A5B9C0AEBFAF /* Pods-PinpointKitExample.modulemap */ = {isa = PBXFileReference; includeInIndex = 1; lastKnownFileType = "sourcecode.module-map"; path = "Pods-PinpointKitExample.modulemap"; sourceTree = "<group>"; };
-		C8B5C878C283429B54DCBEC1840E5F8B /* NSBundle+PinpointKit.swift */ = {isa = PBXFileReference; includeInIndex = 1; lastKnownFileType = sourcecode.swift; path = "NSBundle+PinpointKit.swift"; sourceTree = "<group>"; };
-		C945B11B38B63C2485E7AC2F0A4652C9 /* FeedbackViewController.swift */ = {isa = PBXFileReference; includeInIndex = 1; lastKnownFileType = sourcecode.swift; path = FeedbackViewController.swift; sourceTree = "<group>"; };
-		CB27D31AFF5B7DC180332A972560C729 /* SystemLogCollector.swift */ = {isa = PBXFileReference; includeInIndex = 1; lastKnownFileType = sourcecode.swift; path = SystemLogCollector.swift; sourceTree = "<group>"; };
 		CDC3A4BF8774A7DEE2316927BCA8BA3A /* Pods-PinpointKitExample-frameworks.sh */ = {isa = PBXFileReference; includeInIndex = 1; lastKnownFileType = text.script.sh; path = "Pods-PinpointKitExample-frameworks.sh"; sourceTree = "<group>"; };
-		CF521E391DB361765406F3397FD7F781 /* BezierPath.swift */ = {isa = PBXFileReference; includeInIndex = 1; lastKnownFileType = sourcecode.swift; path = BezierPath.swift; sourceTree = "<group>"; };
-		D03ADA031C084B042487773A8A86B9BB /* AnnotationViewFactory.swift */ = {isa = PBXFileReference; includeInIndex = 1; lastKnownFileType = sourcecode.swift; path = AnnotationViewFactory.swift; sourceTree = "<group>"; };
-		D1D08FD24EF24252EBB4B332CA01B193 /* Tool.swift */ = {isa = PBXFileReference; includeInIndex = 1; lastKnownFileType = sourcecode.swift; path = Tool.swift; sourceTree = "<group>"; };
+		CF205C6410A70B548DB67306F2E09DFC /* BlurAnnotationView.swift */ = {isa = PBXFileReference; includeInIndex = 1; lastKnownFileType = sourcecode.swift; path = BlurAnnotationView.swift; sourceTree = "<group>"; };
+		D0FB18023CDC01AFE99BAC8623510BD7 /* SuccessType.swift */ = {isa = PBXFileReference; includeInIndex = 1; lastKnownFileType = sourcecode.swift; path = SuccessType.swift; sourceTree = "<group>"; };
+		D2D985577E07C3A9560176696C04C7C5 /* ArrowAnnotationView.swift */ = {isa = PBXFileReference; includeInIndex = 1; lastKnownFileType = sourcecode.swift; path = ArrowAnnotationView.swift; sourceTree = "<group>"; };
 		D37B3CC579D24F19F07B469C5B0CBF69 /* Info.plist */ = {isa = PBXFileReference; includeInIndex = 1; lastKnownFileType = text.plist.xml; path = Info.plist; sourceTree = "<group>"; };
 		D3978111B9A4397C306BABFDB5B20D6E /* Pods-PinpointKitExample-acknowledgements.markdown */ = {isa = PBXFileReference; includeInIndex = 1; lastKnownFileType = text; path = "Pods-PinpointKitExample-acknowledgements.markdown"; sourceTree = "<group>"; };
+		D55BACDCA6375FB67E334AD4C239257D /* Screen.swift */ = {isa = PBXFileReference; includeInIndex = 1; lastKnownFileType = sourcecode.swift; path = Screen.swift; sourceTree = "<group>"; };
 		D6CBD235F703EBBB5342501A1E5A09BF /* PinpointKit.modulemap */ = {isa = PBXFileReference; includeInIndex = 1; lastKnownFileType = "sourcecode.module-map"; path = PinpointKit.modulemap; sourceTree = "<group>"; };
-		D84AA0A8E8AF047564608AB6495DFF45 /* InterfaceCustomizable.swift */ = {isa = PBXFileReference; includeInIndex = 1; lastKnownFileType = sourcecode.swift; path = InterfaceCustomizable.swift; sourceTree = "<group>"; };
-		DBCB6A9253314806490AED31CDE58272 /* UIColor+Palette.swift */ = {isa = PBXFileReference; includeInIndex = 1; lastKnownFileType = sourcecode.swift; path = "UIColor+Palette.swift"; sourceTree = "<group>"; };
-		DEF610D46B4270498BF110D72EA7ACF8 /* Feedback.swift */ = {isa = PBXFileReference; includeInIndex = 1; lastKnownFileType = sourcecode.swift; path = Feedback.swift; sourceTree = "<group>"; };
-		E1CC4696A751768B9105D5565B68C3DB /* BasicLogViewController.swift */ = {isa = PBXFileReference; includeInIndex = 1; lastKnownFileType = sourcecode.swift; path = BasicLogViewController.swift; sourceTree = "<group>"; };
+		D7B7D52418AD45067E5AEEB56995004B /* BasicLogViewController.swift */ = {isa = PBXFileReference; includeInIndex = 1; lastKnownFileType = sourcecode.swift; path = BasicLogViewController.swift; sourceTree = "<group>"; };
+		D92A084496BF8BC8CFF3AE588F2892CE /* StrokeLayoutManager.swift */ = {isa = PBXFileReference; includeInIndex = 1; lastKnownFileType = sourcecode.swift; path = StrokeLayoutManager.swift; sourceTree = "<group>"; };
+		DDC1F87F6FB115A60B1FF9ABB36217A8 /* BezierPath.swift */ = {isa = PBXFileReference; includeInIndex = 1; lastKnownFileType = sourcecode.swift; path = BezierPath.swift; sourceTree = "<group>"; };
+		DFDB131EF374172CA4B954CF2F4306C8 /* UIColor+Palette.swift */ = {isa = PBXFileReference; includeInIndex = 1; lastKnownFileType = sourcecode.swift; path = "UIColor+Palette.swift"; sourceTree = "<group>"; };
+		E002A5DB6216FF465ECAC0848A6AE30C /* InterfaceCustomizable.swift */ = {isa = PBXFileReference; includeInIndex = 1; lastKnownFileType = sourcecode.swift; path = InterfaceCustomizable.swift; sourceTree = "<group>"; };
+		E1851531A8ED6419FF3F0CE6020D5F12 /* PinpointKit.swift */ = {isa = PBXFileReference; includeInIndex = 1; lastKnownFileType = sourcecode.swift; path = PinpointKit.swift; sourceTree = "<group>"; };
+		E28F338345D142EFBFB293D525C33A24 /* CheckmarkCell.swift */ = {isa = PBXFileReference; includeInIndex = 1; lastKnownFileType = sourcecode.swift; path = CheckmarkCell.swift; sourceTree = "<group>"; };
 		E2E9D9A1E5A484B9629EFB4384002E67 /* SourceSansPro-Regular.ttf */ = {isa = PBXFileReference; includeInIndex = 1; lastKnownFileType = file; path = "SourceSansPro-Regular.ttf"; sourceTree = "<group>"; };
 		E42A9844F76F9E28FEEC5A0F0037FF76 /* UIKit.framework */ = {isa = PBXFileReference; lastKnownFileType = wrapper.framework; name = UIKit.framework; path = Platforms/iPhoneOS.platform/Developer/SDKs/iPhoneOS9.3.sdk/System/Library/Frameworks/UIKit.framework; sourceTree = DEVELOPER_DIR; };
-		E53932A79D0015680899AEDBCE408C7A /* InterfaceCustomization.swift */ = {isa = PBXFileReference; includeInIndex = 1; lastKnownFileType = sourcecode.swift; path = InterfaceCustomization.swift; sourceTree = "<group>"; };
-		F573EE7EDBA5A16D155BC6E24C93EFF5 /* PinpointKit+ShakePresentation.swift */ = {isa = PBXFileReference; includeInIndex = 1; lastKnownFileType = sourcecode.swift; path = "PinpointKit+ShakePresentation.swift"; sourceTree = "<group>"; };
-		F7530D7F9FCF262CAA398E4D766640E9 /* BarButtonItem.swift */ = {isa = PBXFileReference; includeInIndex = 1; lastKnownFileType = sourcecode.swift; path = BarButtonItem.swift; sourceTree = "<group>"; };
-		FA0AAEEDEF23C45182AFF15A9E5ECBA0 /* UIView+PinpointKit.swift */ = {isa = PBXFileReference; includeInIndex = 1; lastKnownFileType = sourcecode.swift; path = "UIView+PinpointKit.swift"; sourceTree = "<group>"; };
-		FA2E5F3C4E3988466B06DE2ECC89A12A /* LogViewer.swift */ = {isa = PBXFileReference; includeInIndex = 1; lastKnownFileType = sourcecode.swift; path = LogViewer.swift; sourceTree = "<group>"; };
-		FDA61C7BF94F4ABC2B29F361860A79D0 /* Screenshotter.swift */ = {isa = PBXFileReference; includeInIndex = 1; lastKnownFileType = sourcecode.swift; path = Screenshotter.swift; sourceTree = "<group>"; };
-		FE6113790653EAF8C1A1F7771B519259 /* AnnotationsView.swift */ = {isa = PBXFileReference; includeInIndex = 1; lastKnownFileType = sourcecode.swift; path = AnnotationsView.swift; sourceTree = "<group>"; };
+		ECE9141F75B7795BD5B5B5C42B113390 /* ASLLogger.h */ = {isa = PBXFileReference; includeInIndex = 1; lastKnownFileType = sourcecode.c.h; path = ASLLogger.h; sourceTree = "<group>"; };
+		F48E679AD2D922769C073ADAF51553A7 /* NSBundle+PinpointKit.swift */ = {isa = PBXFileReference; includeInIndex = 1; lastKnownFileType = sourcecode.swift; path = "NSBundle+PinpointKit.swift"; sourceTree = "<group>"; };
 		FFC218B076577FDDB35FED8A4C0FBB33 /* Pods_PinpointKitExample.framework */ = {isa = PBXFileReference; explicitFileType = wrapper.framework; includeInIndex = 0; path = Pods_PinpointKitExample.framework; sourceTree = BUILT_PRODUCTS_DIR; };
 /* End PBXFileReference section */
 
@@ -204,13 +173,13 @@
 			);
 			runOnlyForDeploymentPostprocessing = 0;
 		};
-		E818C959662829F0D472F79DEEA911A4 /* Frameworks */ = {
+		2FC9755BB93515D71D1EF54C6FAD9B91 /* Frameworks */ = {
 			isa = PBXFrameworksBuildPhase;
 			buildActionMask = 2147483647;
 			files = (
-				E2E6AFD963BB95D2F691806166B1CD20 /* Foundation.framework in Frameworks */,
-				A63D23875605C10678D08C9577880F57 /* MessageUI.framework in Frameworks */,
-				7D827D77ECEA52041157A8B27B4230FF /* UIKit.framework in Frameworks */,
+				F10D6F308264A0A591F2589A0C3E0490 /* Foundation.framework in Frameworks */,
+				D6324554C0F4E161D592D1BB3441C6FB /* MessageUI.framework in Frameworks */,
+				A323649375E296BCA2328D50A70DACFE /* UIKit.framework in Frameworks */,
 			);
 			runOnlyForDeploymentPostprocessing = 0;
 		};
@@ -223,6 +192,14 @@
 				30A11B98866A150C86C000702258E0F1 /* Pods-PinpointKitExample */,
 			);
 			name = "Targets Support Files";
+			sourceTree = "<group>";
+		};
+		0E82B34E3D77D7DB36F5D100543A009C /* PinpointKit */ = {
+			isa = PBXGroup;
+			children = (
+				DE8B3587A799F805F4BC4A3620C113B9 /* Sources */,
+			);
+			path = PinpointKit;
 			sourceTree = "<group>";
 		};
 		122DA2E5084A4393C29BE363C764795C /* Frameworks */ = {
@@ -259,61 +236,6 @@
 			path = PinpointKit;
 			sourceTree = "<group>";
 		};
-		40E816C08C4D40850495DA097AC6AFE1 /* Sources */ = {
-			isa = PBXGroup;
-			children = (
-				3D762474867E802650DD20E294750CF9 /* Annotations.swift */,
-				FE6113790653EAF8C1A1F7771B519259 /* AnnotationsView.swift */,
-				B5C940A5E713141F02CCF9A1C624E84C /* AnnotationView.swift */,
-				4F026C9460FBD43D5F04EF65D2FB5362 /* ArrowAnnotationView.swift */,
-				1AA8B2FF3CF646963D04752E114AA1C3 /* ASLLogger.h */,
-				283F4DBE0CD6CB330F0E6EAF93B49577 /* ASLLogger.m */,
-				F7530D7F9FCF262CAA398E4D766640E9 /* BarButtonItem.swift */,
-				E1CC4696A751768B9105D5565B68C3DB /* BasicLogViewController.swift */,
-				CF521E391DB361765406F3397FD7F781 /* BezierPath.swift */,
-				74167839F1DA5F75BDB902FB75AC6465 /* BlurAnnotationView.swift */,
-				A746927132FD9B70272F614430C08EA6 /* BoxAnnotationView.swift */,
-				A56326EAEA58486DF118DDF5FACD210D /* CheckmarkCell.swift */,
-				4307288F72B971AF1C34C59718AF3B32 /* Configuration.swift */,
-				4C53FBF81D304C39009EDC4E /* FeedbackConfiguration.swift */,
-				DEF610D46B4270498BF110D72EA7ACF8 /* Feedback.swift */,
-				421EAA998DAEFE3DD043FD4FDC40CA43 /* FeedbackCollector.swift */,
-				67D1CAFDC8EA2D8703C0C6EE29E4BF08 /* FeedbackNavigationController.swift */,
-				0D2FD3F625B717DC2FCD4D8F304E84A8 /* FeedbackTableViewDataSource.swift */,
-				C945B11B38B63C2485E7AC2F0A4652C9 /* FeedbackViewController.swift */,
-				6CCD074A9C9A1C3876CFAD3453DC351E /* Fonts.swift */,
-				D84AA0A8E8AF047564608AB6495DFF45 /* InterfaceCustomizable.swift */,
-				E53932A79D0015680899AEDBCE408C7A /* InterfaceCustomization.swift */,
-				12221873AA420451874E0329C9CF086A /* KeyboardAvoider.swift */,
-				BB47DED22D3177F5032FBA88AD80A371 /* LogCollector.swift */,
-				2E7572A7CB5048145FA44393800859C5 /* LogSupporting.swift */,
-				FA2E5F3C4E3988466B06DE2ECC89A12A /* LogViewer.swift */,
-				3CBBCFF091CD4792072990AF081188C4 /* MailSender.swift */,
-				2098013DDAC70242CAB55164809DF297 /* MIMEType.swift */,
-				7DD99DDF3EA6B4E7B6606E5B716452CE /* NavigationController.swift */,
-				C8B5C878C283429B54DCBEC1840E5F8B /* NSBundle+PinpointKit.swift */,
-				2948F1E43A43DE0C783928765540F5DF /* PinpointKit.h */,
-				66DD9AB124851614BB9239394F867C46 /* PinpointKit.swift */,
-				F573EE7EDBA5A16D155BC6E24C93EFF5 /* PinpointKit+ShakePresentation.swift */,
-				910BE0D80B5F8D8DB848D9296CD35176 /* Screen.swift */,
-				1673F23E10FFE664DC2DBCD7EECB763E /* ScreenshotDetector.swift */,
-				90A81D84172E10610AA4F014ABEFFF73 /* ScreenshotHeaderView.swift */,
-				FDA61C7BF94F4ABC2B29F361860A79D0 /* Screenshotter.swift */,
-				172CDF3DB78C9F30D084A77D31F1F4E3 /* Sender.swift */,
-				926EAD1738C6D99FD0C0899CF01077AD /* ShakeDetectingWindow.swift */,
-				C2A966E0479BC26C2DBC553D152F08FB /* ShakeDetectingWindowDelegate.swift */,
-				7BAE808FC0873920E02EBCD77AD9FA43 /* StrokeLayoutManager.swift */,
-				3580A274479536C33582931C0A231361 /* SuccessType.swift */,
-				CB27D31AFF5B7DC180332A972560C729 /* SystemLogCollector.swift */,
-				24615EAB046AC39BE4981F92924EB0FF /* TextAnnotationView.swift */,
-				DBCB6A9253314806490AED31CDE58272 /* UIColor+Palette.swift */,
-				C0CFA4FDE1391F177CDEC574E5BBCE13 /* UIGestureRecognizer+FailRecognizing.swift */,
-				FA0AAEEDEF23C45182AFF15A9E5ECBA0 /* UIView+PinpointKit.swift */,
-				DA5A70B4A519AC3ADB427443F8A58640 /* Editing */,
-			);
-			path = Sources;
-			sourceTree = "<group>";
-		};
 		455B60F7FF7B58E0AB73D84A2A3C5E6C /* PinpointKit */ = {
 			isa = PBXGroup;
 			children = (
@@ -393,32 +315,67 @@
 			name = Products;
 			sourceTree = "<group>";
 		};
-		D1A31F74F276C56C5F09D8791089D128 /* PinpointKit */ = {
-			isa = PBXGroup;
-			children = (
-				40E816C08C4D40850495DA097AC6AFE1 /* Sources */,
+		D8956B217F59924AFC43DED78D48556A /* PinpointKit */ = {
+			isa = PBXGroup;
+			children = (
+				0E82B34E3D77D7DB36F5D100543A009C /* PinpointKit */,
 			);
 			path = PinpointKit;
 			sourceTree = "<group>";
 		};
-		D8956B217F59924AFC43DED78D48556A /* PinpointKit */ = {
-			isa = PBXGroup;
-			children = (
-				D1A31F74F276C56C5F09D8791089D128 /* PinpointKit */,
-			);
-			path = PinpointKit;
-			sourceTree = "<group>";
-		};
-		DA5A70B4A519AC3ADB427443F8A58640 /* Editing */ = {
-			isa = PBXGroup;
-			children = (
-				D03ADA031C084B042487773A8A86B9BB /* AnnotationViewFactory.swift */,
-				16C7534B3413DA346F0A193C76B2F0DA /* EditImageViewController.swift */,
-				6945F4F6DE5BFD450D048F0081B46ACD /* Editor.swift */,
-				46B1CD047C1B63EF67F23CAC1806889A /* EditorDelegate.swift */,
-				D1D08FD24EF24252EBB4B332CA01B193 /* Tool.swift */,
-			);
-			path = Editing;
+		DE8B3587A799F805F4BC4A3620C113B9 /* Sources */ = {
+			isa = PBXGroup;
+			children = (
+				7D016DFEAB36EEA4A38B82EFD8881EC7 /* Annotations.swift */,
+				7C56BB31C90AAAF6C7E2D5AB1798E122 /* AnnotationsView.swift */,
+				08F34DC149C68E3D001FE95ADAB03416 /* AnnotationView.swift */,
+				D2D985577E07C3A9560176696C04C7C5 /* ArrowAnnotationView.swift */,
+				ECE9141F75B7795BD5B5B5C42B113390 /* ASLLogger.h */,
+				AF882FD6DA5B6EE31D5682A092FC9799 /* ASLLogger.m */,
+				27032D9F4F56EFF15F8B4838B98DD05B /* BarButtonItem.swift */,
+				D7B7D52418AD45067E5AEEB56995004B /* BasicLogViewController.swift */,
+				DDC1F87F6FB115A60B1FF9ABB36217A8 /* BezierPath.swift */,
+				CF205C6410A70B548DB67306F2E09DFC /* BlurAnnotationView.swift */,
+				42E2D9681D861512288D3C687154A610 /* BoxAnnotationView.swift */,
+				E28F338345D142EFBFB293D525C33A24 /* CheckmarkCell.swift */,
+				30F5AA4FD467BB51C36043607DA27DA3 /* Configuration.swift */,
+				100902886CAA9EDA1CA82E92245BD33A /* Feedback.swift */,
+				7ABE51D40A6C09C126662209B9FDEE8B /* FeedbackCollector.swift */,
+				A51C66D65E5AF88B6EEEFF7A107D7651 /* FeedbackConfiguration.swift */,
+				23651F86BCDE246DFBAC62EEC46B4C95 /* FeedbackNavigationController.swift */,
+				7F4208CB18EF47CA79E97BD4D2771070 /* FeedbackTableViewDataSource.swift */,
+				5CC7748E0A9A74697A85C857E20BE9C3 /* FeedbackViewController.swift */,
+				81989FFD3ABDA38A0D39F333101537A9 /* Fonts.swift */,
+				E002A5DB6216FF465ECAC0848A6AE30C /* InterfaceCustomizable.swift */,
+				227DBC70734B340C20B25880392673A2 /* InterfaceCustomization.swift */,
+				BCF66A1B1EC640A367AF95FAFEF40DDC /* KeyboardAvoider.swift */,
+				9BA1661AAB7763140819A0F7CA7630E4 /* LogCollector.swift */,
+				5D22692A312A82FD6CCF4482BEC94E90 /* LogSupporting.swift */,
+				8BD7DD72AFC87524A66440B5E5A79AB9 /* LogViewer.swift */,
+				0877EC394457BD3E9DF2A3CAE37D28E2 /* MailSender.swift */,
+				78A7C872C0CDEAC7EB47D01D5BB2BD01 /* MIMEType.swift */,
+				3DED6990C03FEC26B7E980EAB19D82F3 /* NavigationController.swift */,
+				F48E679AD2D922769C073ADAF51553A7 /* NSBundle+PinpointKit.swift */,
+				6C73B3F5EF76F78203791F6C51EFFAD8 /* PinpointKit.h */,
+				E1851531A8ED6419FF3F0CE6020D5F12 /* PinpointKit.swift */,
+				78BE17CC17A940358625098ABA7F70EB /* PinpointKit+ShakePresentation.swift */,
+				D55BACDCA6375FB67E334AD4C239257D /* Screen.swift */,
+				26347F54419B3F4E3467C55160FA800C /* ScreenshotDetector.swift */,
+				A89C1484541D21C4281BA3ED93971A21 /* ScreenshotHeaderView.swift */,
+				A0C594DAC52E5B086F8E2DEE8C7280E4 /* Screenshotter.swift */,
+				8B6FB4763E282677F56C8288F0B396C1 /* Sender.swift */,
+				44ACB9AF788D5E295E169BC7A760A86F /* ShakeDetectingWindow.swift */,
+				61B48767D31DFD82F19A60CCEDB1F22A /* ShakeDetectingWindowDelegate.swift */,
+				D92A084496BF8BC8CFF3AE588F2892CE /* StrokeLayoutManager.swift */,
+				D0FB18023CDC01AFE99BAC8623510BD7 /* SuccessType.swift */,
+				A671B8F35D77D0BE69BA2C89E87F614F /* SystemLogCollector.swift */,
+				68FE8ADD2F9D08B1993E0BC1E54D6201 /* TextAnnotationView.swift */,
+				DFDB131EF374172CA4B954CF2F4306C8 /* UIColor+Palette.swift */,
+				80ED0EDE0D578FE6CCA56F39EDF3AAE5 /* UIGestureRecognizer+FailRecognizing.swift */,
+				A09734A1D471212628CAD67818FACB1A /* UIView+PinpointKit.swift */,
+				FCA40900FF5AF440F2FCF109ADBD22A1 /* Editing */,
+			);
+			path = Sources;
 			sourceTree = "<group>";
 		};
 		EB6171513854CF5145AEE492F8A60E1A /* Resources */ = {
@@ -432,19 +389,21 @@
 			path = Resources;
 			sourceTree = "<group>";
 		};
+		FCA40900FF5AF440F2FCF109ADBD22A1 /* Editing */ = {
+			isa = PBXGroup;
+			children = (
+				289D31D417696A11023BDEF133CCD1B1 /* AnnotationViewFactory.swift */,
+				9B5A66D42B421869BFD60B58657CF179 /* EditImageViewController.swift */,
+				099602BEDFC61727195AD9406DE52583 /* Editor.swift */,
+				C1D079C7506A3C91C89B1F709627B6CD /* EditorDelegate.swift */,
+				675D46C9194E30F1D1914A28EDB05403 /* Tool.swift */,
+			);
+			path = Editing;
+			sourceTree = "<group>";
+		};
 /* End PBXGroup section */
 
 /* Begin PBXHeadersBuildPhase section */
-		4035822E4F4943D5F6E46709CB58F388 /* Headers */ = {
-			isa = PBXHeadersBuildPhase;
-			buildActionMask = 2147483647;
-			files = (
-				40A2B3349ED694133C5072C4DBC22CFA /* ASLLogger.h in Headers */,
-				23B0CF85CAF7C4FEC66DC837BF3A4A30 /* PinpointKit-umbrella.h in Headers */,
-				A5FBEA80715422B20BC2AF1CA21594A3 /* PinpointKit.h in Headers */,
-			);
-			runOnlyForDeploymentPostprocessing = 0;
-		};
 		68F1864159F545C30C02373E62319F3A /* Headers */ = {
 			isa = PBXHeadersBuildPhase;
 			buildActionMask = 2147483647;
@@ -453,9 +412,37 @@
 			);
 			runOnlyForDeploymentPostprocessing = 0;
 		};
+		C2D920D5548EBB732C211D2EFDFC1508 /* Headers */ = {
+			isa = PBXHeadersBuildPhase;
+			buildActionMask = 2147483647;
+			files = (
+				1E37A225E4935F8A617497286723C414 /* ASLLogger.h in Headers */,
+				0B4C5282AFCC21BDA051C32656FD73F3 /* PinpointKit-umbrella.h in Headers */,
+				B58867602F5028EF2A96ABDA4D6D6ADD /* PinpointKit.h in Headers */,
+			);
+			runOnlyForDeploymentPostprocessing = 0;
+		};
 /* End PBXHeadersBuildPhase section */
 
 /* Begin PBXNativeTarget section */
+		0F5DF15BABB3D03F2E090B40AC299F94 /* PinpointKit */ = {
+			isa = PBXNativeTarget;
+			buildConfigurationList = 5BB2E68F794AF17BB670CC2005C9AB80 /* Build configuration list for PBXNativeTarget "PinpointKit" */;
+			buildPhases = (
+				83E45D279458C8975047EAE746F29FC1 /* Sources */,
+				2FC9755BB93515D71D1EF54C6FAD9B91 /* Frameworks */,
+				C2D920D5548EBB732C211D2EFDFC1508 /* Headers */,
+				D4178D1B1FCE8E549321E64CF8F5C457 /* Resources */,
+			);
+			buildRules = (
+			);
+			dependencies = (
+			);
+			name = PinpointKit;
+			productName = PinpointKit;
+			productReference = 0148F29BAA8B901AF499610F69E21EB0 /* PinpointKit.framework */;
+			productType = "com.apple.product-type.framework";
+		};
 		2ED2D46342267A190C7F574FDD87649E /* Pods-PinpointKitExample */ = {
 			isa = PBXNativeTarget;
 			buildConfigurationList = 921490ED0F791240B032DBE4C7C5DFF4 /* Build configuration list for PBXNativeTarget "Pods-PinpointKitExample" */;
@@ -474,24 +461,6 @@
 			productReference = FFC218B076577FDDB35FED8A4C0FBB33 /* Pods_PinpointKitExample.framework */;
 			productType = "com.apple.product-type.framework";
 		};
-		2F1CAC6902BC17CD20FCF9781D7E23AE /* PinpointKit */ = {
-			isa = PBXNativeTarget;
-			buildConfigurationList = F3CFA4CBF154ACC9911121D1D8F3BDF6 /* Build configuration list for PBXNativeTarget "PinpointKit" */;
-			buildPhases = (
-				B374E8BB918E4DA51EF1F69AACFED05A /* Sources */,
-				E818C959662829F0D472F79DEEA911A4 /* Frameworks */,
-				4035822E4F4943D5F6E46709CB58F388 /* Headers */,
-				AF01D16FF6022A272D582A9178030FEA /* Resources */,
-			);
-			buildRules = (
-			);
-			dependencies = (
-			);
-			name = PinpointKit;
-			productName = PinpointKit;
-			productReference = 0148F29BAA8B901AF499610F69E21EB0 /* PinpointKit.framework */;
-			productType = "com.apple.product-type.framework";
-		};
 /* End PBXNativeTarget section */
 
 /* Begin PBXProject section */
@@ -500,14 +469,6 @@
 			attributes = {
 				LastSwiftUpdateCheck = 0730;
 				LastUpgradeCheck = 0700;
-				TargetAttributes = {
-					2ED2D46342267A190C7F574FDD87649E = {
-						LastSwiftMigration = 0800;
-					};
-					2F1CAC6902BC17CD20FCF9781D7E23AE = {
-						LastSwiftMigration = 0800;
-					};
-				};
 			};
 			buildConfigurationList = 2D8E8EC45A3A1A1D94AE762CB5028504 /* Build configuration list for PBXProject "Pods" */;
 			compatibilityVersion = "Xcode 3.2";
@@ -521,21 +482,21 @@
 			projectDirPath = "";
 			projectRoot = "";
 			targets = (
-				2F1CAC6902BC17CD20FCF9781D7E23AE /* PinpointKit */,
+				0F5DF15BABB3D03F2E090B40AC299F94 /* PinpointKit */,
 				2ED2D46342267A190C7F574FDD87649E /* Pods-PinpointKitExample */,
 			);
 		};
 /* End PBXProject section */
 
 /* Begin PBXResourcesBuildPhase section */
-		AF01D16FF6022A272D582A9178030FEA /* Resources */ = {
+		D4178D1B1FCE8E549321E64CF8F5C457 /* Resources */ = {
 			isa = PBXResourcesBuildPhase;
 			buildActionMask = 2147483647;
 			files = (
-				58530163CC392331994316FA8DC8E67B /* PinpointKit.xcassets in Resources */,
-				2C685245784FDB4D0343BD5B146F5F7A /* SourceSansPro-Bold.ttf in Resources */,
-				7B32F67CF980FB5CBE4D2BA900F9DC95 /* SourceSansPro-Regular.ttf in Resources */,
-				B78F978BAA1DEFDC6E4D1002E03888D3 /* SourceSansPro-Semibold.ttf in Resources */,
+				BB14C7245EF8C5C53A329FDFC33C87A7 /* PinpointKit.xcassets in Resources */,
+				00CE9FE8A6A16A6B1EFE7B9601EACA54 /* SourceSansPro-Bold.ttf in Resources */,
+				122AAFA4ABCF844F32C53DB33C4CF5B1 /* SourceSansPro-Regular.ttf in Resources */,
+				594E04C550D2EEE96ECAA2C1B2845793 /* SourceSansPro-Semibold.ttf in Resources */,
 			);
 			runOnlyForDeploymentPostprocessing = 0;
 		};
@@ -546,118 +507,65 @@
 			isa = PBXSourcesBuildPhase;
 			buildActionMask = 2147483647;
 			files = (
-<<<<<<< HEAD
 				0D958AB08F4BCB483E62B27AEA941426 /* Pods-PinpointKitExample-dummy.m in Sources */,
-=======
-				4AAEFBB95D4BEDFA82C236B80573C825 /* Annotations.swift in Sources */,
-				F64A58B7D061794796AC57A211B632D4 /* AnnotationsView.swift in Sources */,
-				2AC7E88E898E4E60A4D74F53568D9287 /* AnnotationView.swift in Sources */,
-				90D8971D3F3E09E0704C16DA9B5A92AD /* AnnotationViewFactory.swift in Sources */,
-				8A893EDEF912C060C9313715BD5C0DA4 /* ArrowAnnotationView.swift in Sources */,
-				723B8A8BB6FD15326549284128110A66 /* ASLLogger.m in Sources */,
-				97350C799083DF7AE5B10BB5C932173B /* BarButtonItem.swift in Sources */,
-				475B3ACDE2B25B16097F8FD10645A926 /* BasicLogViewController.swift in Sources */,
-				CEB2CFEF7BA78637779F140CF93B1BE8 /* BezierPath.swift in Sources */,
-				79BAB729CC0C8E519BA1CF6EB5AB4DC5 /* BlurAnnotationView.swift in Sources */,
-				7A67D269CB7382A3886EBBED36D69A44 /* BoxAnnotationView.swift in Sources */,
-				889089A5EECE9A922134BAC740251CFE /* CheckmarkCell.swift in Sources */,
-				595BB86A2C0B9F6BF072D43298E1442F /* Configuration.swift in Sources */,
-				410A83C2F68AD2979319A22E3DB30690 /* EditImageViewController.swift in Sources */,
-				8D5C45648758E020057C444B9ADB00FD /* Editor.swift in Sources */,
-				B2B2495DFD115058BF961023E231CBF4 /* EditorDelegate.swift in Sources */,
-				EC51B0685D1E11D34A94F72953846430 /* Feedback.swift in Sources */,
-				159B94260CA7604F29584FB5E625911F /* FeedbackCollector.swift in Sources */,
-				497847DAB395437D5D11CEBA42705280 /* FeedbackNavigationController.swift in Sources */,
-				1A68D0262EF57466410ADD86EA10B235 /* FeedbackTableViewDataSource.swift in Sources */,
-				446BA603BBF46D73F4E7AB75D05FDB2D /* FeedbackViewController.swift in Sources */,
-				87C02AE90F7A05CDFA4232250ECF8159 /* Fonts.swift in Sources */,
-				B6B460A2EE4FB95758925A52BAA75E99 /* InterfaceCustomizable.swift in Sources */,
-				6C1C6B92DBCBD4C053DCE7F8989672DE /* InterfaceCustomization.swift in Sources */,
-				B6C32EA8408F456718C0213C83F55504 /* KeyboardAvoider.swift in Sources */,
-				84B464607B20BE6EB40114E9181B06D7 /* LogCollector.swift in Sources */,
-				0C3800169475D40B9925131EEFFE03C9 /* LogSupporting.swift in Sources */,
-				EF9D2DE988D8DCA405448B9B50BF1289 /* LogViewer.swift in Sources */,
-				151F2A9C1F7BC634B583654EEADB2676 /* MailSender.swift in Sources */,
-				C7F53858824968A2D584C2F34ADBCCDE /* MIMEType.swift in Sources */,
-				A20259EDEFDB840DA0D529030FFA58B0 /* NavigationController.swift in Sources */,
-				4C53FBF91D304C39009EDC4E /* FeedbackConfiguration.swift in Sources */,
-				431AAD1F47EB8C0CF5E6249CC813424F /* NSBundle+PinpointKit.swift in Sources */,
-				30F586F105FF6DC58A6451A4763F10DF /* PinpointKit+ShakePresentation.swift in Sources */,
-				B90600A5C292DF97239C0E7EC3DB0C2B /* PinpointKit-dummy.m in Sources */,
-				98B355672395CE1E1CC13384749B12B0 /* PinpointKit.swift in Sources */,
-				FED14161EB4128E9ADD00FF6BA4E8E6E /* Screen.swift in Sources */,
-				BC26A3BDEA698ECE6BBE6426E94D1783 /* ScreenshotDetector.swift in Sources */,
-				43E55DCB34E5B7FF8A953C43C3B9FE07 /* ScreenshotHeaderView.swift in Sources */,
-				B43AA4AA71A5199F9DE42708FD5DC69B /* Screenshotter.swift in Sources */,
-				905B440F620B6616D08FA0E42E09FB8E /* Sender.swift in Sources */,
-				F2EA6CD30F25F87A127AE22EAFCE25ED /* ShakeDetectingWindow.swift in Sources */,
-				8B1F18D81BA3B4010F4D0869269171A0 /* ShakeDetectingWindowDelegate.swift in Sources */,
-				50A95E93DED4283192EBFF3DC62B9211 /* StrokeLayoutManager.swift in Sources */,
-				B6F62DE0B324650EA6852C2D57086911 /* SuccessType.swift in Sources */,
-				FB802BBCB0227849903C4F317916A352 /* SystemLogCollector.swift in Sources */,
-				DA77026DDD9B5899FCF2B2214D9962F2 /* TextAnnotationView.swift in Sources */,
-				4376A28CCA0D78F83E79D60A782B1048 /* Tool.swift in Sources */,
-				D2339B8DE7E01605424AB480AAA2C3ED /* UIColor+Palette.swift in Sources */,
-				B3D0ABF3F827D20BC2BB0704D192F546 /* UIGestureRecognizer+FailRecognizing.swift in Sources */,
-				769EA9C35D5B71D4D5677A5CC8816624 /* UIView+PinpointKit.swift in Sources */,
->>>>>>> c226e72c
 			);
 			runOnlyForDeploymentPostprocessing = 0;
 		};
-		B374E8BB918E4DA51EF1F69AACFED05A /* Sources */ = {
+		83E45D279458C8975047EAE746F29FC1 /* Sources */ = {
 			isa = PBXSourcesBuildPhase;
 			buildActionMask = 2147483647;
 			files = (
-				9F6AAD057331F5AEAE1F170AECB69C56 /* Annotations.swift in Sources */,
-				1975343A340D6045F934EF805B9A15B5 /* AnnotationsView.swift in Sources */,
-				6C7E948C1A6FB00FC132A51F613FE30E /* AnnotationView.swift in Sources */,
-				63648CCA2D63BFB731822F2120D4E739 /* AnnotationViewFactory.swift in Sources */,
-				20871F1B481AC58F430CF78B90D13DB3 /* ArrowAnnotationView.swift in Sources */,
-				2C7CF2CCC87578CA7B505217184A57CB /* ASLLogger.m in Sources */,
-				F1CA6DC9BE86933034C1EAA1D145A912 /* BarButtonItem.swift in Sources */,
-				5A57570E115B0D171402D0E96E761283 /* BasicLogViewController.swift in Sources */,
-				2CFEF21D51BCD815A47B017BC02338E8 /* BezierPath.swift in Sources */,
-				8AEC98452DC1DE58309DFAEE9729F6BF /* BlurAnnotationView.swift in Sources */,
-				ED09CE979FEBAC220464A3F100439358 /* BoxAnnotationView.swift in Sources */,
-				2AEE21DAF5E1BB743C7C724F2C0580C5 /* CheckmarkCell.swift in Sources */,
-				E01B8997953630B3F39F71ACF79174A0 /* Configuration.swift in Sources */,
-				274E0F9158A3D5EE42F4D5626D7189A1 /* EditImageViewController.swift in Sources */,
-				212F3C7EDD1D6C961F9298ED94C4A9D2 /* Editor.swift in Sources */,
-				38BD98D6226E3C07577B8FED5E430E95 /* EditorDelegate.swift in Sources */,
-				15E941F20C1943D96E3D0936B2C3429A /* Feedback.swift in Sources */,
-				69463102D52C36224BAC8D49C26BE7F1 /* FeedbackCollector.swift in Sources */,
-				9BDBE9A489AFFA4F071C8E02A7F13CE1 /* FeedbackNavigationController.swift in Sources */,
-				4C960F20EE40614A8AE012A37C165FF5 /* FeedbackTableViewDataSource.swift in Sources */,
-				4A04FE15DA509B5C89CE556770245EC7 /* FeedbackViewController.swift in Sources */,
-				DB67FA1BF9DAB1F7907B940E6375A3E5 /* Fonts.swift in Sources */,
-				5644F51D8190C003E02FB4E303089D9B /* InterfaceCustomizable.swift in Sources */,
-				430208290E6932815B760A0E4BAAA5B9 /* InterfaceCustomization.swift in Sources */,
-				461673AF60A95E83F3776A8341AC4DD8 /* KeyboardAvoider.swift in Sources */,
-				F7CCF7FDB5685C48262EFAD1269EE8AE /* LogCollector.swift in Sources */,
-				1DBD1828CBDA3C905AE7CE05F9A8481F /* LogSupporting.swift in Sources */,
-				872818480C2EBD2FE0444CEDB1E0605F /* LogViewer.swift in Sources */,
-				42FE10253FD7560124D2EAD781E2E445 /* MailSender.swift in Sources */,
-				39DA97B343CED7D31970E425862EDE70 /* MIMEType.swift in Sources */,
-				AB8F2EB835D432C2F9DBFC4E402038AF /* NavigationController.swift in Sources */,
-				638502A53000777AA194EA8426E35D77 /* NSBundle+PinpointKit.swift in Sources */,
-				184F4416F43088C1D8E3A507017556A4 /* PinpointKit+ShakePresentation.swift in Sources */,
-				5F7A1725DDFAAF2976FBF1C8FC5B6430 /* PinpointKit-dummy.m in Sources */,
-				9BFE99527CF4FE4BF638F6044F3B0DB3 /* PinpointKit.swift in Sources */,
-				9857D52274049A04FAD33053689A4BDD /* Screen.swift in Sources */,
-				449AFC32CE95BD390F974C89B39DE409 /* ScreenshotDetector.swift in Sources */,
-				B787C05963E315CC3D74E20E665C4F86 /* ScreenshotHeaderView.swift in Sources */,
-				0CDD1E82AC1F536E545B685D19338E14 /* Screenshotter.swift in Sources */,
-				15B8BBF0A81A8F699181A197A2149430 /* Sender.swift in Sources */,
-				589E1AA30F83B11752923700A4CE76B2 /* ShakeDetectingWindow.swift in Sources */,
-				B538318E434FFEEEFAC4AE570C4F5157 /* ShakeDetectingWindowDelegate.swift in Sources */,
-				63B94E01A6382BB6BE9CBD5A25C047D6 /* StrokeLayoutManager.swift in Sources */,
-				9782FC9D528C610C841C54F68455F030 /* SuccessType.swift in Sources */,
-				D03FB493CB2EAD818C688224A7A70A7E /* SystemLogCollector.swift in Sources */,
-				FAB3FF0CDBE2C051ED2FEAA751F6E6AD /* TextAnnotationView.swift in Sources */,
-				8367F623DD9416EB26F83B758471ED2C /* Tool.swift in Sources */,
-				52D5A06B4C07CE372B8749304209A3BF /* UIColor+Palette.swift in Sources */,
-				8E919986C605A84F0DB2FCB51F062C30 /* UIGestureRecognizer+FailRecognizing.swift in Sources */,
-				AFB573692BE44C46B75A3C57D100A0F7 /* UIView+PinpointKit.swift in Sources */,
+				E0A8FD14891E85B25BA50A34D1388920 /* Annotations.swift in Sources */,
+				6E17E83230348BAD5E9D0A63745EB457 /* AnnotationsView.swift in Sources */,
+				2BF2DDFACD0DAD14A2AABE13E1213119 /* AnnotationView.swift in Sources */,
+				93BB5DFCA741BA881680ACFE77BAA95B /* AnnotationViewFactory.swift in Sources */,
+				BA9E3C995C3F976EEB6B6F36AC1BFCA0 /* ArrowAnnotationView.swift in Sources */,
+				96818575073AF4276E6F2AC1943403E3 /* ASLLogger.m in Sources */,
+				F535BFAAED8B254D45CF41EA7CCD85E0 /* BarButtonItem.swift in Sources */,
+				075B0F35C873A6F4AF426555169EDF11 /* BasicLogViewController.swift in Sources */,
+				1895EE10E50499621DEF791DC5E82A29 /* BezierPath.swift in Sources */,
+				14F8C131C1DDB4B6F2EC9425401C01F2 /* BlurAnnotationView.swift in Sources */,
+				8F646DCEC779AB1C0A3C3F3507F5D884 /* BoxAnnotationView.swift in Sources */,
+				28C00E4BDBE22EB4BBEC9CEEF5BC2DE6 /* CheckmarkCell.swift in Sources */,
+				35F0122E6A12F0BE7C52499E6089D902 /* Configuration.swift in Sources */,
+				07FA6EEE139B9DDFA7776BECEFBB3C2D /* EditImageViewController.swift in Sources */,
+				E61EED15D42158300DBCF5AA25E87F8C /* Editor.swift in Sources */,
+				7A6282C439C3B6130325CE8CB1AC2ADA /* EditorDelegate.swift in Sources */,
+				BF4E47DB4865A86044589404A9F72427 /* Feedback.swift in Sources */,
+				222937BDDF31AB8A7982566AAD86F77D /* FeedbackCollector.swift in Sources */,
+				A3E53213350F8E89E2989FA186F6C72A /* FeedbackConfiguration.swift in Sources */,
+				0F494DF75DE47FD9C30F9AE195BB3090 /* FeedbackNavigationController.swift in Sources */,
+				16BC66688623020F408BD9F39D2759F0 /* FeedbackTableViewDataSource.swift in Sources */,
+				F409DDD8102AFB9243558F645C927147 /* FeedbackViewController.swift in Sources */,
+				392F121A5726514F9E1F9137F4BA3050 /* Fonts.swift in Sources */,
+				B17491D7E48BD8F0BD837820FBFF154E /* InterfaceCustomizable.swift in Sources */,
+				2F6D8C4A8D2279A30C4766FD64F9D7CB /* InterfaceCustomization.swift in Sources */,
+				0A0543EC4B303D69067742FF0C334B59 /* KeyboardAvoider.swift in Sources */,
+				F97C3195B5F3E84E805784E16A47098A /* LogCollector.swift in Sources */,
+				5E44CAE7673619BA5764928B25689A47 /* LogSupporting.swift in Sources */,
+				C99BDA75BC87B73DA94E0A70D0710E05 /* LogViewer.swift in Sources */,
+				FE0EFD608FD0BC77138BFFB2883CEB1B /* MailSender.swift in Sources */,
+				7729666C186BE42F39EE578088C39B6A /* MIMEType.swift in Sources */,
+				546BF59608C5653C234170B8639565DD /* NavigationController.swift in Sources */,
+				3B0E793FBDDEF467FF846B452792563F /* NSBundle+PinpointKit.swift in Sources */,
+				905348FB375F94E1090E0FC3AE6CE520 /* PinpointKit+ShakePresentation.swift in Sources */,
+				46AF921DFAFF63E0B13C51330193AC1F /* PinpointKit-dummy.m in Sources */,
+				398B99C91925A9B4E41A5B6EAAC0228F /* PinpointKit.swift in Sources */,
+				229383B182F6B754B745B8FCEF71D7D8 /* Screen.swift in Sources */,
+				BBD7301E7AEF029ACFA45662098779B2 /* ScreenshotDetector.swift in Sources */,
+				34194259F73BE7AB550BC1566EE08814 /* ScreenshotHeaderView.swift in Sources */,
+				AEC384A90C20C186F0BE8C7E40C9C6F2 /* Screenshotter.swift in Sources */,
+				E829B409D59574D91BDDE621962DA38F /* Sender.swift in Sources */,
+				C546C94D0D92EBDF865FBAE94476F04D /* ShakeDetectingWindow.swift in Sources */,
+				CDC4FA5A2D4BF6AA71D8F4FDC36907DC /* ShakeDetectingWindowDelegate.swift in Sources */,
+				8C059B981A7E8EDD32A5DC5BA5EB2030 /* StrokeLayoutManager.swift in Sources */,
+				18E86B3741A874A84EF6035227CA8570 /* SuccessType.swift in Sources */,
+				8019F110A86EE5002597688DC1B5AF6B /* SystemLogCollector.swift in Sources */,
+				3E68F1D3CC6D20176E102B464D6C51B2 /* TextAnnotationView.swift in Sources */,
+				A977C36362AED80E09684A1352BB85F7 /* Tool.swift in Sources */,
+				D9C99ADA0FDBB482686DBD703B60E79E /* UIColor+Palette.swift in Sources */,
+				0A2F2BFF6FA5C5F9A6C694D927A811F9 /* UIGestureRecognizer+FailRecognizing.swift in Sources */,
+				BB48D4284469352DF66487E59A1F58D0 /* UIView+PinpointKit.swift in Sources */,
 			);
 			runOnlyForDeploymentPostprocessing = 0;
 		};
@@ -667,7 +575,7 @@
 		CEB819B19D037CC3B4ECE09088FD65DA /* PBXTargetDependency */ = {
 			isa = PBXTargetDependency;
 			name = PinpointKit;
-			target = 2F1CAC6902BC17CD20FCF9781D7E23AE /* PinpointKit */;
+			target = 0F5DF15BABB3D03F2E090B40AC299F94 /* PinpointKit */;
 			targetProxy = 6184B356E0020B4F491AE1B2D146240E /* PBXContainerItemProxy */;
 		};
 /* End PBXTargetDependency section */
@@ -701,7 +609,36 @@
 				SDKROOT = iphoneos;
 				SKIP_INSTALL = YES;
 				SWIFT_OPTIMIZATION_LEVEL = "-Onone";
-				SWIFT_VERSION = 2.3;
+				TARGETED_DEVICE_FAMILY = "1,2";
+				VERSIONING_SYSTEM = "apple-generic";
+				VERSION_INFO_PREFIX = "";
+			};
+			name = Debug;
+		};
+		6CAC3E2A247A50480B5CF28CF4899295 /* Debug */ = {
+			isa = XCBuildConfiguration;
+			baseConfigurationReference = 624639227B49043215FCD240C6AC0F95 /* PinpointKit.xcconfig */;
+			buildSettings = {
+				"CODE_SIGN_IDENTITY[sdk=iphoneos*]" = "iPhone Developer";
+				CURRENT_PROJECT_VERSION = 1;
+				DEBUG_INFORMATION_FORMAT = dwarf;
+				DEFINES_MODULE = YES;
+				DYLIB_COMPATIBILITY_VERSION = 1;
+				DYLIB_CURRENT_VERSION = 1;
+				DYLIB_INSTALL_NAME_BASE = "@rpath";
+				ENABLE_STRICT_OBJC_MSGSEND = YES;
+				GCC_NO_COMMON_BLOCKS = YES;
+				GCC_PREFIX_HEADER = "Target Support Files/PinpointKit/PinpointKit-prefix.pch";
+				INFOPLIST_FILE = "Target Support Files/PinpointKit/Info.plist";
+				INSTALL_PATH = "$(LOCAL_LIBRARY_DIR)/Frameworks";
+				IPHONEOS_DEPLOYMENT_TARGET = 9.0;
+				LD_RUNPATH_SEARCH_PATHS = "$(inherited) @executable_path/Frameworks @loader_path/Frameworks";
+				MODULEMAP_FILE = "Target Support Files/PinpointKit/PinpointKit.modulemap";
+				MTL_ENABLE_DEBUG_INFO = YES;
+				PRODUCT_NAME = PinpointKit;
+				SDKROOT = iphoneos;
+				SKIP_INSTALL = YES;
+				SWIFT_OPTIMIZATION_LEVEL = "-Onone";
 				TARGETED_DEVICE_FAMILY = "1,2";
 				VERSIONING_SYSTEM = "apple-generic";
 				VERSION_INFO_PREFIX = "";
@@ -750,67 +687,6 @@
 			};
 			name = Debug;
 		};
-		9721ED2627B7BF38ED8C5ABD2591A80E /* Debug */ = {
-			isa = XCBuildConfiguration;
-			baseConfigurationReference = 624639227B49043215FCD240C6AC0F95 /* PinpointKit.xcconfig */;
-			buildSettings = {
-				"CODE_SIGN_IDENTITY[sdk=iphoneos*]" = "iPhone Developer";
-				CURRENT_PROJECT_VERSION = 1;
-				DEBUG_INFORMATION_FORMAT = dwarf;
-				DEFINES_MODULE = YES;
-				DYLIB_COMPATIBILITY_VERSION = 1;
-				DYLIB_CURRENT_VERSION = 1;
-				DYLIB_INSTALL_NAME_BASE = "@rpath";
-				ENABLE_STRICT_OBJC_MSGSEND = YES;
-				GCC_NO_COMMON_BLOCKS = YES;
-				GCC_PREFIX_HEADER = "Target Support Files/PinpointKit/PinpointKit-prefix.pch";
-				INFOPLIST_FILE = "Target Support Files/PinpointKit/Info.plist";
-				INSTALL_PATH = "$(LOCAL_LIBRARY_DIR)/Frameworks";
-				IPHONEOS_DEPLOYMENT_TARGET = 9.0;
-				LD_RUNPATH_SEARCH_PATHS = "$(inherited) @executable_path/Frameworks @loader_path/Frameworks";
-				MODULEMAP_FILE = "Target Support Files/PinpointKit/PinpointKit.modulemap";
-				MTL_ENABLE_DEBUG_INFO = YES;
-				PRODUCT_NAME = PinpointKit;
-				SDKROOT = iphoneos;
-				SKIP_INSTALL = YES;
-				SWIFT_OPTIMIZATION_LEVEL = "-Onone";
-				SWIFT_VERSION = 2.3;
-				TARGETED_DEVICE_FAMILY = "1,2";
-				VERSIONING_SYSTEM = "apple-generic";
-				VERSION_INFO_PREFIX = "";
-			};
-			name = Debug;
-		};
-		AC28EBB7FAA6B962ACF36CEF02BA84E0 /* Release */ = {
-			isa = XCBuildConfiguration;
-			baseConfigurationReference = 624639227B49043215FCD240C6AC0F95 /* PinpointKit.xcconfig */;
-			buildSettings = {
-				"CODE_SIGN_IDENTITY[sdk=iphoneos*]" = "iPhone Developer";
-				CURRENT_PROJECT_VERSION = 1;
-				DEBUG_INFORMATION_FORMAT = "dwarf-with-dsym";
-				DEFINES_MODULE = YES;
-				DYLIB_COMPATIBILITY_VERSION = 1;
-				DYLIB_CURRENT_VERSION = 1;
-				DYLIB_INSTALL_NAME_BASE = "@rpath";
-				ENABLE_STRICT_OBJC_MSGSEND = YES;
-				GCC_NO_COMMON_BLOCKS = YES;
-				GCC_PREFIX_HEADER = "Target Support Files/PinpointKit/PinpointKit-prefix.pch";
-				INFOPLIST_FILE = "Target Support Files/PinpointKit/Info.plist";
-				INSTALL_PATH = "$(LOCAL_LIBRARY_DIR)/Frameworks";
-				IPHONEOS_DEPLOYMENT_TARGET = 9.0;
-				LD_RUNPATH_SEARCH_PATHS = "$(inherited) @executable_path/Frameworks @loader_path/Frameworks";
-				MODULEMAP_FILE = "Target Support Files/PinpointKit/PinpointKit.modulemap";
-				MTL_ENABLE_DEBUG_INFO = NO;
-				PRODUCT_NAME = PinpointKit;
-				SDKROOT = iphoneos;
-				SKIP_INSTALL = YES;
-				SWIFT_VERSION = 2.3;
-				TARGETED_DEVICE_FAMILY = "1,2";
-				VERSIONING_SYSTEM = "apple-generic";
-				VERSION_INFO_PREFIX = "";
-			};
-			name = Release;
-		};
 		E9B8B75E6938923FF53CD8423CEE9E53 /* Release */ = {
 			isa = XCBuildConfiguration;
 			baseConfigurationReference = 1B5B6A4B3BF2B3CF780CDC82754080EF /* Pods-PinpointKitExample.release.xcconfig */;
@@ -838,7 +714,6 @@
 				PRODUCT_NAME = Pods_PinpointKitExample;
 				SDKROOT = iphoneos;
 				SKIP_INSTALL = YES;
-				SWIFT_VERSION = 2.3;
 				TARGETED_DEVICE_FAMILY = "1,2";
 				VERSIONING_SYSTEM = "apple-generic";
 				VERSION_INFO_PREFIX = "";
@@ -883,6 +758,35 @@
 			};
 			name = Release;
 		};
+		F6D409591D400BFAF1C08EB99043F740 /* Release */ = {
+			isa = XCBuildConfiguration;
+			baseConfigurationReference = 624639227B49043215FCD240C6AC0F95 /* PinpointKit.xcconfig */;
+			buildSettings = {
+				"CODE_SIGN_IDENTITY[sdk=iphoneos*]" = "iPhone Developer";
+				CURRENT_PROJECT_VERSION = 1;
+				DEBUG_INFORMATION_FORMAT = "dwarf-with-dsym";
+				DEFINES_MODULE = YES;
+				DYLIB_COMPATIBILITY_VERSION = 1;
+				DYLIB_CURRENT_VERSION = 1;
+				DYLIB_INSTALL_NAME_BASE = "@rpath";
+				ENABLE_STRICT_OBJC_MSGSEND = YES;
+				GCC_NO_COMMON_BLOCKS = YES;
+				GCC_PREFIX_HEADER = "Target Support Files/PinpointKit/PinpointKit-prefix.pch";
+				INFOPLIST_FILE = "Target Support Files/PinpointKit/Info.plist";
+				INSTALL_PATH = "$(LOCAL_LIBRARY_DIR)/Frameworks";
+				IPHONEOS_DEPLOYMENT_TARGET = 9.0;
+				LD_RUNPATH_SEARCH_PATHS = "$(inherited) @executable_path/Frameworks @loader_path/Frameworks";
+				MODULEMAP_FILE = "Target Support Files/PinpointKit/PinpointKit.modulemap";
+				MTL_ENABLE_DEBUG_INFO = NO;
+				PRODUCT_NAME = PinpointKit;
+				SDKROOT = iphoneos;
+				SKIP_INSTALL = YES;
+				TARGETED_DEVICE_FAMILY = "1,2";
+				VERSIONING_SYSTEM = "apple-generic";
+				VERSION_INFO_PREFIX = "";
+			};
+			name = Release;
+		};
 /* End XCBuildConfiguration section */
 
 /* Begin XCConfigurationList section */
@@ -895,6 +799,15 @@
 			defaultConfigurationIsVisible = 0;
 			defaultConfigurationName = Release;
 		};
+		5BB2E68F794AF17BB670CC2005C9AB80 /* Build configuration list for PBXNativeTarget "PinpointKit" */ = {
+			isa = XCConfigurationList;
+			buildConfigurations = (
+				6CAC3E2A247A50480B5CF28CF4899295 /* Debug */,
+				F6D409591D400BFAF1C08EB99043F740 /* Release */,
+			);
+			defaultConfigurationIsVisible = 0;
+			defaultConfigurationName = Release;
+		};
 		921490ED0F791240B032DBE4C7C5DFF4 /* Build configuration list for PBXNativeTarget "Pods-PinpointKitExample" */ = {
 			isa = XCConfigurationList;
 			buildConfigurations = (
@@ -904,15 +817,6 @@
 			defaultConfigurationIsVisible = 0;
 			defaultConfigurationName = Release;
 		};
-		F3CFA4CBF154ACC9911121D1D8F3BDF6 /* Build configuration list for PBXNativeTarget "PinpointKit" */ = {
-			isa = XCConfigurationList;
-			buildConfigurations = (
-				9721ED2627B7BF38ED8C5ABD2591A80E /* Debug */,
-				AC28EBB7FAA6B962ACF36CEF02BA84E0 /* Release */,
-			);
-			defaultConfigurationIsVisible = 0;
-			defaultConfigurationName = Release;
-		};
 /* End XCConfigurationList section */
 	};
 	rootObject = D41D8CD98F00B204E9800998ECF8427E /* Project object */;
