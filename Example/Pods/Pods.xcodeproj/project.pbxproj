--- conflicted
+++ resolved
@@ -1,2439 +1,3 @@
-<<<<<<< HEAD
-<?xml version="1.0" encoding="UTF-8"?>
-<!DOCTYPE plist PUBLIC "-//Apple//DTD PLIST 1.0//EN" "http://www.apple.com/DTDs/PropertyList-1.0.dtd">
-<plist version="1.0">
-<dict>
-	<key>archiveVersion</key>
-	<string>1</string>
-	<key>classes</key>
-	<dict/>
-	<key>objectVersion</key>
-	<string>46</string>
-	<key>objects</key>
-	<dict>
-		<key>008E05CFB02A57E560A28EB3E7E9B4CA</key>
-		<dict>
-			<key>fileRef</key>
-			<string>B51B1C92E6AD58875D7B4C8D78C6CEE6</string>
-			<key>isa</key>
-			<string>PBXBuildFile</string>
-		</dict>
-		<key>012A517E547A3BB1532E9B5554DC2129</key>
-		<dict>
-			<key>fileRef</key>
-			<string>D405F5090BDEFB1919419C6940C3EC03</string>
-			<key>isa</key>
-			<string>PBXBuildFile</string>
-		</dict>
-		<key>027F0C601FD76BFDCB424E361B82A426</key>
-		<dict>
-			<key>includeInIndex</key>
-			<string>1</string>
-			<key>isa</key>
-			<string>PBXFileReference</string>
-			<key>lastKnownFileType</key>
-			<string>sourcecode.swift</string>
-			<key>path</key>
-			<string>NSBundle+PinpointKit.swift</string>
-			<key>sourceTree</key>
-			<string>&lt;group&gt;</string>
-		</dict>
-		<key>0363B2C7F5B889BADEC16BAFB6977C66</key>
-		<dict>
-			<key>includeInIndex</key>
-			<string>1</string>
-			<key>isa</key>
-			<string>PBXFileReference</string>
-			<key>lastKnownFileType</key>
-			<string>sourcecode.swift</string>
-			<key>path</key>
-			<string>MailSender.swift</string>
-			<key>sourceTree</key>
-			<string>&lt;group&gt;</string>
-		</dict>
-		<key>03B0E26085F5E18030B6070E1532ABC1</key>
-		<dict>
-			<key>fileRef</key>
-			<string>5FF758914D76727BD0E03F03DFA07D91</string>
-			<key>isa</key>
-			<string>PBXBuildFile</string>
-		</dict>
-		<key>04EAA1BF911EE8BC92F87E267A9B9E56</key>
-		<dict>
-			<key>fileRef</key>
-			<string>3B1C2848C46CF37E40DD76EC447A29E6</string>
-			<key>isa</key>
-			<string>PBXBuildFile</string>
-		</dict>
-		<key>0726EE5B4188E51CABFA32DB99A12F99</key>
-		<dict>
-			<key>fileRef</key>
-			<string>BA318FD0E89B59DB690D0A3102D76605</string>
-			<key>isa</key>
-			<string>PBXBuildFile</string>
-		</dict>
-		<key>07BDB54DB5020C88F88AA594819B4ED2</key>
-		<dict>
-			<key>children</key>
-			<array>
-				<string>5AC2AC47B1A3F3F0AA9561C3D086FB21</string>
-				<string>A34FD811C30E12258EC7332E2F8CB743</string>
-			</array>
-			<key>isa</key>
-			<string>PBXGroup</string>
-			<key>name</key>
-			<string>Products</string>
-			<key>sourceTree</key>
-			<string>&lt;group&gt;</string>
-		</dict>
-		<key>08FC4723992BB365B7080BFF116AE0DA</key>
-		<dict>
-			<key>fileRef</key>
-			<string>D84BEEA11518EEAABC22F6378FF4AD92</string>
-			<key>isa</key>
-			<string>PBXBuildFile</string>
-		</dict>
-		<key>0A78DE546FBF6F550C575F1F6DC21F76</key>
-		<dict>
-			<key>fileRef</key>
-			<string>ECE082342DE52FF9E10BF1DDA48B30B7</string>
-			<key>isa</key>
-			<string>PBXBuildFile</string>
-		</dict>
-		<key>11068106E1BA2AA39C9A215E30740FE6</key>
-		<dict>
-			<key>includeInIndex</key>
-			<string>1</string>
-			<key>isa</key>
-			<string>PBXFileReference</string>
-			<key>lastKnownFileType</key>
-			<string>sourcecode.swift</string>
-			<key>path</key>
-			<string>FeedbackNavigationController.swift</string>
-			<key>sourceTree</key>
-			<string>&lt;group&gt;</string>
-		</dict>
-		<key>11698D8666FA4C2B610B2194B59E21A8</key>
-		<dict>
-			<key>fileRef</key>
-			<string>977B368A0A977640EE9F13DC1A8144D7</string>
-			<key>isa</key>
-			<string>PBXBuildFile</string>
-		</dict>
-		<key>122DA2E5084A4393C29BE363C764795C</key>
-		<dict>
-			<key>children</key>
-			<array>
-				<string>F23F5F009680F5716EAA1D8709F8FB91</string>
-			</array>
-			<key>isa</key>
-			<string>PBXGroup</string>
-			<key>name</key>
-			<string>Frameworks</string>
-			<key>sourceTree</key>
-			<string>&lt;group&gt;</string>
-		</dict>
-		<key>14B2706841ECCECAF2CF159B7CA28A5B</key>
-		<dict>
-			<key>fileRef</key>
-			<string>027F0C601FD76BFDCB424E361B82A426</string>
-			<key>isa</key>
-			<string>PBXBuildFile</string>
-		</dict>
-		<key>163BECADF0426AE3C53E141CA51FE71C</key>
-		<dict>
-			<key>includeInIndex</key>
-			<string>1</string>
-			<key>isa</key>
-			<string>PBXFileReference</string>
-			<key>lastKnownFileType</key>
-			<string>sourcecode.swift</string>
-			<key>path</key>
-			<string>BezierPath.swift</string>
-			<key>sourceTree</key>
-			<string>&lt;group&gt;</string>
-		</dict>
-		<key>1688209FE13301022763A772BE9E769A</key>
-		<dict>
-			<key>fileRef</key>
-			<string>0363B2C7F5B889BADEC16BAFB6977C66</string>
-			<key>isa</key>
-			<string>PBXBuildFile</string>
-		</dict>
-		<key>182FFF4FEDA30235CE9D79A0E510AB52</key>
-		<dict>
-			<key>buildConfigurationList</key>
-			<string>84D22B6467420C6B8718D075EEDA140F</string>
-			<key>buildPhases</key>
-			<array>
-				<string>CDBCBB72B9B3AD49F3E1620246FE5AB0</string>
-				<string>7EA9D4B2115C0DF134BADD8F0C38E59A</string>
-				<string>18955438229CF9826E4CF2A9B8586C4F</string>
-				<string>9D154A08B1F390C49A97A6B805993AF7</string>
-			</array>
-			<key>buildRules</key>
-			<array/>
-			<key>dependencies</key>
-			<array/>
-			<key>isa</key>
-			<string>PBXNativeTarget</string>
-			<key>name</key>
-			<string>PinpointKit</string>
-			<key>productName</key>
-			<string>PinpointKit</string>
-			<key>productReference</key>
-			<string>5AC2AC47B1A3F3F0AA9561C3D086FB21</string>
-			<key>productType</key>
-			<string>com.apple.product-type.framework</string>
-		</dict>
-		<key>18955438229CF9826E4CF2A9B8586C4F</key>
-		<dict>
-			<key>buildActionMask</key>
-			<string>2147483647</string>
-			<key>files</key>
-			<array>
-				<string>9C66C06568F5476556C243A38409CFFF</string>
-				<string>FC70CAC01E5ECC0489DA8B4545CAA406</string>
-				<string>4B4ED930C4CFCBFC58AF29E8FE0CA689</string>
-			</array>
-			<key>isa</key>
-			<string>PBXHeadersBuildPhase</string>
-			<key>runOnlyForDeploymentPostprocessing</key>
-			<string>0</string>
-		</dict>
-		<key>190AC8948F0D6070488371013503AB4A</key>
-		<dict>
-			<key>fileRef</key>
-			<string>F81A65FB4FF8453B938D64443ED3B42B</string>
-			<key>isa</key>
-			<string>PBXBuildFile</string>
-		</dict>
-		<key>1ABC7469F1497B8673ED91624C0F8386</key>
-		<dict>
-			<key>fileRef</key>
-			<string>35D2FFEF2EA4A4AFF37AB69939036432</string>
-			<key>isa</key>
-			<string>PBXBuildFile</string>
-		</dict>
-		<key>1AF1BC45646125BEE396240D9E0971A8</key>
-		<dict>
-			<key>fileRef</key>
-			<string>8B09E0E3CB8A03667585A285D777BFC5</string>
-			<key>isa</key>
-			<string>PBXBuildFile</string>
-		</dict>
-		<key>1B1708A0F6F2CA80A2F28C9459A5B00B</key>
-		<dict>
-			<key>buildActionMask</key>
-			<string>2147483647</string>
-			<key>files</key>
-			<array>
-				<string>C9D6608F196583D50D515E506666150B</string>
-			</array>
-			<key>isa</key>
-			<string>PBXSourcesBuildPhase</string>
-			<key>runOnlyForDeploymentPostprocessing</key>
-			<string>0</string>
-		</dict>
-		<key>1D0866149960B0D970A5B0F38CF87AD3</key>
-		<dict>
-			<key>buildConfigurationList</key>
-			<string>52972880F1C4E6A95AF0779C163356C2</string>
-			<key>buildPhases</key>
-			<array>
-				<string>1B1708A0F6F2CA80A2F28C9459A5B00B</string>
-				<string>3335E09EDD90CE724D38754204A2B128</string>
-				<string>7A0E4C94F283DA231BCC20104E2E4765</string>
-			</array>
-			<key>buildRules</key>
-			<array/>
-			<key>dependencies</key>
-			<array>
-				<string>F72FB67FA12E7662EE1CE8FD4C3A6EFB</string>
-			</array>
-			<key>isa</key>
-			<string>PBXNativeTarget</string>
-			<key>name</key>
-			<string>Pods</string>
-			<key>productName</key>
-			<string>Pods</string>
-			<key>productReference</key>
-			<string>A34FD811C30E12258EC7332E2F8CB743</string>
-			<key>productType</key>
-			<string>com.apple.product-type.framework</string>
-		</dict>
-		<key>1F0C757DF6CFA9FED062B9D52F0C6A62</key>
-		<dict>
-			<key>fileRef</key>
-			<string>906F06715B344CCC9EC7F8368767C96D</string>
-			<key>isa</key>
-			<string>PBXBuildFile</string>
-		</dict>
-		<key>253AAB1F13BDCA93BBC094ABB30BC7B0</key>
-		<dict>
-			<key>fileRef</key>
-			<string>2BCC458FDD5F692BBB2BFC64BB5701FC</string>
-			<key>isa</key>
-			<string>PBXBuildFile</string>
-			<key>settings</key>
-			<dict>
-				<key>ATTRIBUTES</key>
-				<array>
-					<string>Public</string>
-				</array>
-			</dict>
-		</dict>
-		<key>25667C999B02E5BC433F074210815999</key>
-		<dict>
-			<key>includeInIndex</key>
-			<string>1</string>
-			<key>isa</key>
-			<string>PBXFileReference</string>
-			<key>path</key>
-			<string>PinpointKit.modulemap</string>
-			<key>sourceTree</key>
-			<string>&lt;group&gt;</string>
-		</dict>
-		<key>26AC84E1C22FAF3850B6D7838D73A939</key>
-		<dict>
-			<key>fileRef</key>
-			<string>E411A2AE77E73A8CA26DBA26B677D223</string>
-			<key>isa</key>
-			<string>PBXBuildFile</string>
-		</dict>
-		<key>270E75644D85C39366AC088679D8E005</key>
-		<dict>
-			<key>includeInIndex</key>
-			<string>1</string>
-			<key>isa</key>
-			<string>PBXFileReference</string>
-			<key>lastKnownFileType</key>
-			<string>sourcecode.swift</string>
-			<key>path</key>
-			<string>Configuration.swift</string>
-			<key>sourceTree</key>
-			<string>&lt;group&gt;</string>
-		</dict>
-		<key>28F6B63B601DE48E639CCD5C71C0442C</key>
-		<dict>
-			<key>fileRef</key>
-			<string>637CB288A0D9F8A5C2B4E1CE371F3465</string>
-			<key>isa</key>
-			<string>PBXBuildFile</string>
-		</dict>
-		<key>2BCC458FDD5F692BBB2BFC64BB5701FC</key>
-		<dict>
-			<key>includeInIndex</key>
-			<string>1</string>
-			<key>isa</key>
-			<string>PBXFileReference</string>
-			<key>lastKnownFileType</key>
-			<string>sourcecode.c.h</string>
-			<key>path</key>
-			<string>Pods-umbrella.h</string>
-			<key>sourceTree</key>
-			<string>&lt;group&gt;</string>
-		</dict>
-		<key>2C69EEA8086267F6CB9BDFA23EA359F8</key>
-		<dict>
-			<key>includeInIndex</key>
-			<string>1</string>
-			<key>isa</key>
-			<string>PBXFileReference</string>
-			<key>lastKnownFileType</key>
-			<string>sourcecode.swift</string>
-			<key>path</key>
-			<string>Screenshotter.swift</string>
-			<key>sourceTree</key>
-			<string>&lt;group&gt;</string>
-		</dict>
-		<key>2D8E8EC45A3A1A1D94AE762CB5028504</key>
-		<dict>
-			<key>buildConfigurations</key>
-			<array>
-				<string>8D1534490D941DCA47C62AC4314182AF</string>
-				<string>C5A18280E9321A9268D1C80B7DA43967</string>
-			</array>
-			<key>defaultConfigurationIsVisible</key>
-			<string>0</string>
-			<key>defaultConfigurationName</key>
-			<string>Release</string>
-			<key>isa</key>
-			<string>XCConfigurationList</string>
-		</dict>
-		<key>326076C14556FB2714911B1DA4464985</key>
-		<dict>
-			<key>includeInIndex</key>
-			<string>1</string>
-			<key>isa</key>
-			<string>PBXFileReference</string>
-			<key>lastKnownFileType</key>
-			<string>sourcecode.swift</string>
-			<key>path</key>
-			<string>Fonts.swift</string>
-			<key>sourceTree</key>
-			<string>&lt;group&gt;</string>
-		</dict>
-		<key>3335E09EDD90CE724D38754204A2B128</key>
-		<dict>
-			<key>buildActionMask</key>
-			<string>2147483647</string>
-			<key>files</key>
-			<array>
-				<string>99244FE07F48F6AC2FC85C9E3A6318AF</string>
-			</array>
-			<key>isa</key>
-			<string>PBXFrameworksBuildPhase</string>
-			<key>runOnlyForDeploymentPostprocessing</key>
-			<string>0</string>
-		</dict>
-		<key>33741AA812B46D53954828DBAB51DE74</key>
-		<dict>
-			<key>includeInIndex</key>
-			<string>1</string>
-			<key>isa</key>
-			<string>PBXFileReference</string>
-			<key>lastKnownFileType</key>
-			<string>sourcecode.c.h</string>
-			<key>path</key>
-			<string>PinpointKit-prefix.pch</string>
-			<key>sourceTree</key>
-			<string>&lt;group&gt;</string>
-		</dict>
-		<key>35D2FFEF2EA4A4AFF37AB69939036432</key>
-		<dict>
-			<key>includeInIndex</key>
-			<string>1</string>
-			<key>isa</key>
-			<string>PBXFileReference</string>
-			<key>lastKnownFileType</key>
-			<string>sourcecode.swift</string>
-			<key>path</key>
-			<string>SystemLogCollector.swift</string>
-			<key>sourceTree</key>
-			<string>&lt;group&gt;</string>
-		</dict>
-		<key>3B1C2848C46CF37E40DD76EC447A29E6</key>
-		<dict>
-			<key>includeInIndex</key>
-			<string>1</string>
-			<key>isa</key>
-			<string>PBXFileReference</string>
-			<key>lastKnownFileType</key>
-			<string>sourcecode.swift</string>
-			<key>path</key>
-			<string>ShakeDetectingWindowDelegate.swift</string>
-			<key>sourceTree</key>
-			<string>&lt;group&gt;</string>
-		</dict>
-		<key>3D3733D7AF0310F4E9EA6C0E76B3F3F1</key>
-		<dict>
-			<key>baseConfigurationReference</key>
-			<string>DA312349A49333542E6F4B36B329960E</string>
-			<key>buildSettings</key>
-			<dict>
-				<key>CODE_SIGN_IDENTITY[sdk=iphoneos*]</key>
-				<string>iPhone Developer</string>
-				<key>CURRENT_PROJECT_VERSION</key>
-				<string>1</string>
-				<key>DEFINES_MODULE</key>
-				<string>YES</string>
-				<key>DYLIB_COMPATIBILITY_VERSION</key>
-				<string>1</string>
-				<key>DYLIB_CURRENT_VERSION</key>
-				<string>1</string>
-				<key>DYLIB_INSTALL_NAME_BASE</key>
-				<string>@rpath</string>
-				<key>ENABLE_STRICT_OBJC_MSGSEND</key>
-				<string>YES</string>
-				<key>INFOPLIST_FILE</key>
-				<string>Target Support Files/Pods/Info.plist</string>
-				<key>INSTALL_PATH</key>
-				<string>$(LOCAL_LIBRARY_DIR)/Frameworks</string>
-				<key>IPHONEOS_DEPLOYMENT_TARGET</key>
-				<string>9.2</string>
-				<key>LD_RUNPATH_SEARCH_PATHS</key>
-				<array>
-					<string>$(inherited)</string>
-					<string>@executable_path/Frameworks</string>
-					<string>@loader_path/Frameworks</string>
-				</array>
-				<key>MACH_O_TYPE</key>
-				<string>staticlib</string>
-				<key>MODULEMAP_FILE</key>
-				<string>Target Support Files/Pods/Pods.modulemap</string>
-				<key>MTL_ENABLE_DEBUG_INFO</key>
-				<string>NO</string>
-				<key>OTHER_LDFLAGS</key>
-				<string></string>
-				<key>OTHER_LIBTOOLFLAGS</key>
-				<string></string>
-				<key>PODS_ROOT</key>
-				<string>$(SRCROOT)</string>
-				<key>PRODUCT_NAME</key>
-				<string>Pods</string>
-				<key>SDKROOT</key>
-				<string>iphoneos</string>
-				<key>SKIP_INSTALL</key>
-				<string>YES</string>
-				<key>TARGETED_DEVICE_FAMILY</key>
-				<string>1,2</string>
-				<key>VERSIONING_SYSTEM</key>
-				<string>apple-generic</string>
-				<key>VERSION_INFO_PREFIX</key>
-				<string></string>
-			</dict>
-			<key>isa</key>
-			<string>XCBuildConfiguration</string>
-			<key>name</key>
-			<string>Release</string>
-		</dict>
-		<key>40F9DEA2E9BA1F11418B36C6BF02CB12</key>
-		<dict>
-			<key>includeInIndex</key>
-			<string>1</string>
-			<key>isa</key>
-			<string>PBXFileReference</string>
-			<key>lastKnownFileType</key>
-			<string>sourcecode.swift</string>
-			<key>path</key>
-			<string>NavigationController.swift</string>
-			<key>sourceTree</key>
-			<string>&lt;group&gt;</string>
-		</dict>
-		<key>4584CC20D59BD00B39A908E71268F6DE</key>
-		<dict>
-			<key>includeInIndex</key>
-			<string>1</string>
-			<key>isa</key>
-			<string>PBXFileReference</string>
-			<key>lastKnownFileType</key>
-			<string>sourcecode.swift</string>
-			<key>path</key>
-			<string>ArrowAnnotationView.swift</string>
-			<key>sourceTree</key>
-			<string>&lt;group&gt;</string>
-		</dict>
-		<key>45DEC0929017C5728537DA4DCEB2443D</key>
-		<dict>
-			<key>includeInIndex</key>
-			<string>1</string>
-			<key>isa</key>
-			<string>PBXFileReference</string>
-			<key>lastKnownFileType</key>
-			<string>sourcecode.swift</string>
-			<key>path</key>
-			<string>StrokeLayoutManager.swift</string>
-			<key>sourceTree</key>
-			<string>&lt;group&gt;</string>
-		</dict>
-		<key>477BDC52EF1096E68515DF82FF8F0657</key>
-		<dict>
-			<key>fileRef</key>
-			<string>609DC17F59038AA07688BA1E5D726B99</string>
-			<key>isa</key>
-			<string>PBXBuildFile</string>
-		</dict>
-		<key>4B4ED930C4CFCBFC58AF29E8FE0CA689</key>
-		<dict>
-			<key>fileRef</key>
-			<string>E7199D5637924F6885A8A64EFFB2BA5A</string>
-			<key>isa</key>
-			<string>PBXBuildFile</string>
-			<key>settings</key>
-			<dict>
-				<key>ATTRIBUTES</key>
-				<array>
-					<string>Public</string>
-				</array>
-			</dict>
-		</dict>
-		<key>4C29980A2D4A561BA25397C8E56773CF</key>
-		<dict>
-			<key>children</key>
-			<array>
-				<string>D46B126B00FEEEFF3DEA8F8CCF11E60D</string>
-			</array>
-			<key>isa</key>
-			<string>PBXGroup</string>
-			<key>name</key>
-			<string>Resources</string>
-			<key>sourceTree</key>
-			<string>&lt;group&gt;</string>
-		</dict>
-		<key>4C792BA0DC81B927AA97259CACA8E171</key>
-		<dict>
-			<key>includeInIndex</key>
-			<string>1</string>
-			<key>isa</key>
-			<string>PBXFileReference</string>
-			<key>lastKnownFileType</key>
-			<string>sourcecode.swift</string>
-			<key>path</key>
-			<string>PinpointKit.swift</string>
-			<key>sourceTree</key>
-			<string>&lt;group&gt;</string>
-		</dict>
-		<key>4F0A13EAFD50008EC9860558EE512B95</key>
-		<dict>
-			<key>fileRef</key>
-			<string>F086AFA5DBA73DAC37E3F742AB92FF54</string>
-			<key>isa</key>
-			<string>PBXBuildFile</string>
-		</dict>
-		<key>510BE8E4025A39B3AA39BA1C2645E39C</key>
-		<dict>
-			<key>fileRef</key>
-			<string>4C792BA0DC81B927AA97259CACA8E171</string>
-			<key>isa</key>
-			<string>PBXBuildFile</string>
-		</dict>
-		<key>52972880F1C4E6A95AF0779C163356C2</key>
-		<dict>
-			<key>buildConfigurations</key>
-			<array>
-				<string>6E050DB55052FE1408724418C8A98717</string>
-				<string>3D3733D7AF0310F4E9EA6C0E76B3F3F1</string>
-			</array>
-			<key>defaultConfigurationIsVisible</key>
-			<string>0</string>
-			<key>defaultConfigurationName</key>
-			<string>Release</string>
-			<key>isa</key>
-			<string>XCConfigurationList</string>
-		</dict>
-		<key>52C562E141054FB725BFC127122C042E</key>
-		<dict>
-			<key>includeInIndex</key>
-			<string>1</string>
-			<key>isa</key>
-			<string>PBXFileReference</string>
-			<key>lastKnownFileType</key>
-			<string>sourcecode.c.h</string>
-			<key>path</key>
-			<string>ASLLogger.h</string>
-			<key>sourceTree</key>
-			<string>&lt;group&gt;</string>
-		</dict>
-		<key>52EFBCD85F7D4BD668169E008D21DBA1</key>
-		<dict>
-			<key>includeInIndex</key>
-			<string>1</string>
-			<key>isa</key>
-			<string>PBXFileReference</string>
-			<key>lastKnownFileType</key>
-			<string>sourcecode.swift</string>
-			<key>path</key>
-			<string>EditImageViewControllerDelegate.swift</string>
-			<key>sourceTree</key>
-			<string>&lt;group&gt;</string>
-		</dict>
-		<key>53D7097F7409F60AC34C911925EAAFC6</key>
-		<dict>
-			<key>fileRef</key>
-			<string>4584CC20D59BD00B39A908E71268F6DE</string>
-			<key>isa</key>
-			<string>PBXBuildFile</string>
-		</dict>
-		<key>585C8469DDAB879C25B590C9E7850681</key>
-		<dict>
-			<key>includeInIndex</key>
-			<string>1</string>
-			<key>isa</key>
-			<string>PBXFileReference</string>
-			<key>lastKnownFileType</key>
-			<string>sourcecode.swift</string>
-			<key>path</key>
-			<string>Screen.swift</string>
-			<key>sourceTree</key>
-			<string>&lt;group&gt;</string>
-		</dict>
-		<key>58AC3508992DD318897CD797C16A0C13</key>
-		<dict>
-			<key>children</key>
-			<array>
-				<string>6240138CE5C133B1F320094C0219CE81</string>
-				<string>25667C999B02E5BC433F074210815999</string>
-				<string>70C65AA65F77BEC4C0F59BE7B5BDD25D</string>
-				<string>EEDDBE4C1A424929684B6138D23642E8</string>
-				<string>33741AA812B46D53954828DBAB51DE74</string>
-				<string>725219F0821E54AAA703CDB0B5011ED2</string>
-			</array>
-			<key>isa</key>
-			<string>PBXGroup</string>
-			<key>name</key>
-			<string>Support Files</string>
-			<key>path</key>
-			<string>../Example/Pods/Target Support Files/PinpointKit</string>
-			<key>sourceTree</key>
-			<string>&lt;group&gt;</string>
-		</dict>
-		<key>597FB691FF192F6F0980231E3546F36E</key>
-		<dict>
-			<key>fileRef</key>
-			<string>45DEC0929017C5728537DA4DCEB2443D</string>
-			<key>isa</key>
-			<string>PBXBuildFile</string>
-		</dict>
-		<key>5AC2AC47B1A3F3F0AA9561C3D086FB21</key>
-		<dict>
-			<key>explicitFileType</key>
-			<string>wrapper.framework</string>
-			<key>includeInIndex</key>
-			<string>0</string>
-			<key>isa</key>
-			<string>PBXFileReference</string>
-			<key>name</key>
-			<string>PinpointKit.framework</string>
-			<key>path</key>
-			<string>PinpointKit.framework</string>
-			<key>sourceTree</key>
-			<string>BUILT_PRODUCTS_DIR</string>
-		</dict>
-		<key>5C907815BE64D689B1FC1BE06F095F39</key>
-		<dict>
-			<key>fileRef</key>
-			<string>AF091F40184E2C7CB0FCE223F50B6407</string>
-			<key>isa</key>
-			<string>PBXBuildFile</string>
-		</dict>
-		<key>5CDD4A37EC743E8178F7372D9F8F6639</key>
-		<dict>
-			<key>includeInIndex</key>
-			<string>1</string>
-			<key>isa</key>
-			<string>PBXFileReference</string>
-			<key>lastKnownFileType</key>
-			<string>sourcecode.swift</string>
-			<key>path</key>
-			<string>BoxAnnotationView.swift</string>
-			<key>sourceTree</key>
-			<string>&lt;group&gt;</string>
-		</dict>
-		<key>5E3CF3EC2214280890E5F18F4E1A8B3A</key>
-		<dict>
-			<key>isa</key>
-			<string>PBXFileReference</string>
-			<key>lastKnownFileType</key>
-			<string>wrapper.framework</string>
-			<key>name</key>
-			<string>Foundation.framework</string>
-			<key>path</key>
-			<string>Platforms/iPhoneOS.platform/Developer/SDKs/iPhoneOS9.0.sdk/System/Library/Frameworks/Foundation.framework</string>
-			<key>sourceTree</key>
-			<string>DEVELOPER_DIR</string>
-		</dict>
-		<key>5FF758914D76727BD0E03F03DFA07D91</key>
-		<dict>
-			<key>includeInIndex</key>
-			<string>1</string>
-			<key>isa</key>
-			<string>PBXFileReference</string>
-			<key>lastKnownFileType</key>
-			<string>sourcecode.swift</string>
-			<key>path</key>
-			<string>LogViewer.swift</string>
-			<key>sourceTree</key>
-			<string>&lt;group&gt;</string>
-		</dict>
-		<key>609DC17F59038AA07688BA1E5D726B99</key>
-		<dict>
-			<key>includeInIndex</key>
-			<string>1</string>
-			<key>isa</key>
-			<string>PBXFileReference</string>
-			<key>lastKnownFileType</key>
-			<string>sourcecode.swift</string>
-			<key>path</key>
-			<string>UIGestureRecognizer+FailRecognizing.swift</string>
-			<key>sourceTree</key>
-			<string>&lt;group&gt;</string>
-		</dict>
-		<key>613EA5EFD24BB006C6B8A25DF10C4A9D</key>
-		<dict>
-			<key>fileRef</key>
-			<string>6FC6B35BE5C992DCA32977409A3ECE0A</string>
-			<key>isa</key>
-			<string>PBXBuildFile</string>
-		</dict>
-		<key>615EF4E652D15BAEABC727A5EC34ECF9</key>
-		<dict>
-			<key>fileRef</key>
-			<string>FA7F72A452F2A156C57FA1280732B407</string>
-			<key>isa</key>
-			<string>PBXBuildFile</string>
-		</dict>
-		<key>6240138CE5C133B1F320094C0219CE81</key>
-		<dict>
-			<key>includeInIndex</key>
-			<string>1</string>
-			<key>isa</key>
-			<string>PBXFileReference</string>
-			<key>lastKnownFileType</key>
-			<string>text.plist.xml</string>
-			<key>path</key>
-			<string>Info.plist</string>
-			<key>sourceTree</key>
-			<string>&lt;group&gt;</string>
-		</dict>
-		<key>63206C6BE7386CBCC5DD499641DC636D</key>
-		<dict>
-			<key>fileRef</key>
-			<string>5CDD4A37EC743E8178F7372D9F8F6639</string>
-			<key>isa</key>
-			<string>PBXBuildFile</string>
-		</dict>
-		<key>637CB288A0D9F8A5C2B4E1CE371F3465</key>
-		<dict>
-			<key>includeInIndex</key>
-			<string>1</string>
-			<key>isa</key>
-			<string>PBXFileReference</string>
-			<key>lastKnownFileType</key>
-			<string>sourcecode.swift</string>
-			<key>path</key>
-			<string>BasicLogViewController.swift</string>
-			<key>sourceTree</key>
-			<string>&lt;group&gt;</string>
-		</dict>
-		<key>64F54A755DB157CFFE882873365FEE34</key>
-		<dict>
-			<key>baseConfigurationReference</key>
-			<string>70C65AA65F77BEC4C0F59BE7B5BDD25D</string>
-			<key>buildSettings</key>
-			<dict>
-				<key>CODE_SIGN_IDENTITY[sdk=iphoneos*]</key>
-				<string>iPhone Developer</string>
-				<key>CURRENT_PROJECT_VERSION</key>
-				<string>1</string>
-				<key>DEFINES_MODULE</key>
-				<string>YES</string>
-				<key>DYLIB_COMPATIBILITY_VERSION</key>
-				<string>1</string>
-				<key>DYLIB_CURRENT_VERSION</key>
-				<string>1</string>
-				<key>DYLIB_INSTALL_NAME_BASE</key>
-				<string>@rpath</string>
-				<key>ENABLE_STRICT_OBJC_MSGSEND</key>
-				<string>YES</string>
-				<key>GCC_PREFIX_HEADER</key>
-				<string>Target Support Files/PinpointKit/PinpointKit-prefix.pch</string>
-				<key>INFOPLIST_FILE</key>
-				<string>Target Support Files/PinpointKit/Info.plist</string>
-				<key>INSTALL_PATH</key>
-				<string>$(LOCAL_LIBRARY_DIR)/Frameworks</string>
-				<key>IPHONEOS_DEPLOYMENT_TARGET</key>
-				<string>9.2</string>
-				<key>LD_RUNPATH_SEARCH_PATHS</key>
-				<array>
-					<string>$(inherited)</string>
-					<string>@executable_path/Frameworks</string>
-					<string>@loader_path/Frameworks</string>
-				</array>
-				<key>MODULEMAP_FILE</key>
-				<string>Target Support Files/PinpointKit/PinpointKit.modulemap</string>
-				<key>MTL_ENABLE_DEBUG_INFO</key>
-				<string>YES</string>
-				<key>PRODUCT_NAME</key>
-				<string>PinpointKit</string>
-				<key>SDKROOT</key>
-				<string>iphoneos</string>
-				<key>SKIP_INSTALL</key>
-				<string>YES</string>
-				<key>SWIFT_OPTIMIZATION_LEVEL</key>
-				<string>-Onone</string>
-				<key>TARGETED_DEVICE_FAMILY</key>
-				<string>1,2</string>
-				<key>VERSIONING_SYSTEM</key>
-				<string>apple-generic</string>
-				<key>VERSION_INFO_PREFIX</key>
-				<string></string>
-			</dict>
-			<key>isa</key>
-			<string>XCBuildConfiguration</string>
-			<key>name</key>
-			<string>Debug</string>
-		</dict>
-		<key>682BE89147E0C714BFBA89CFDD07B249</key>
-		<dict>
-			<key>includeInIndex</key>
-			<string>1</string>
-			<key>isa</key>
-			<string>PBXFileReference</string>
-			<key>path</key>
-			<string>SourceSansPro-Bold.ttf</string>
-			<key>sourceTree</key>
-			<string>&lt;group&gt;</string>
-		</dict>
-		<key>6E050DB55052FE1408724418C8A98717</key>
-		<dict>
-			<key>baseConfigurationReference</key>
-			<string>977577C045EDA9D9D1F46E2598D19FC7</string>
-			<key>buildSettings</key>
-			<dict>
-				<key>CODE_SIGN_IDENTITY[sdk=iphoneos*]</key>
-				<string>iPhone Developer</string>
-				<key>CURRENT_PROJECT_VERSION</key>
-				<string>1</string>
-				<key>DEFINES_MODULE</key>
-				<string>YES</string>
-				<key>DYLIB_COMPATIBILITY_VERSION</key>
-				<string>1</string>
-				<key>DYLIB_CURRENT_VERSION</key>
-				<string>1</string>
-				<key>DYLIB_INSTALL_NAME_BASE</key>
-				<string>@rpath</string>
-				<key>ENABLE_STRICT_OBJC_MSGSEND</key>
-				<string>YES</string>
-				<key>INFOPLIST_FILE</key>
-				<string>Target Support Files/Pods/Info.plist</string>
-				<key>INSTALL_PATH</key>
-				<string>$(LOCAL_LIBRARY_DIR)/Frameworks</string>
-				<key>IPHONEOS_DEPLOYMENT_TARGET</key>
-				<string>9.2</string>
-				<key>LD_RUNPATH_SEARCH_PATHS</key>
-				<array>
-					<string>$(inherited)</string>
-					<string>@executable_path/Frameworks</string>
-					<string>@loader_path/Frameworks</string>
-				</array>
-				<key>MACH_O_TYPE</key>
-				<string>staticlib</string>
-				<key>MODULEMAP_FILE</key>
-				<string>Target Support Files/Pods/Pods.modulemap</string>
-				<key>MTL_ENABLE_DEBUG_INFO</key>
-				<string>YES</string>
-				<key>OTHER_LDFLAGS</key>
-				<string></string>
-				<key>OTHER_LIBTOOLFLAGS</key>
-				<string></string>
-				<key>PODS_ROOT</key>
-				<string>$(SRCROOT)</string>
-				<key>PRODUCT_NAME</key>
-				<string>Pods</string>
-				<key>SDKROOT</key>
-				<string>iphoneos</string>
-				<key>SKIP_INSTALL</key>
-				<string>YES</string>
-				<key>SWIFT_OPTIMIZATION_LEVEL</key>
-				<string>-Onone</string>
-				<key>TARGETED_DEVICE_FAMILY</key>
-				<string>1,2</string>
-				<key>VERSIONING_SYSTEM</key>
-				<string>apple-generic</string>
-				<key>VERSION_INFO_PREFIX</key>
-				<string></string>
-			</dict>
-			<key>isa</key>
-			<string>XCBuildConfiguration</string>
-			<key>name</key>
-			<string>Debug</string>
-		</dict>
-		<key>6FC6B35BE5C992DCA32977409A3ECE0A</key>
-		<dict>
-			<key>includeInIndex</key>
-			<string>1</string>
-			<key>isa</key>
-			<string>PBXFileReference</string>
-			<key>lastKnownFileType</key>
-			<string>folder.assetcatalog</string>
-			<key>path</key>
-			<string>Media.xcassets</string>
-			<key>sourceTree</key>
-			<string>&lt;group&gt;</string>
-		</dict>
-		<key>70C65AA65F77BEC4C0F59BE7B5BDD25D</key>
-		<dict>
-			<key>includeInIndex</key>
-			<string>1</string>
-			<key>isa</key>
-			<string>PBXFileReference</string>
-			<key>lastKnownFileType</key>
-			<string>text.xcconfig</string>
-			<key>path</key>
-			<string>PinpointKit.xcconfig</string>
-			<key>sourceTree</key>
-			<string>&lt;group&gt;</string>
-		</dict>
-		<key>725219F0821E54AAA703CDB0B5011ED2</key>
-		<dict>
-			<key>includeInIndex</key>
-			<string>1</string>
-			<key>isa</key>
-			<string>PBXFileReference</string>
-			<key>lastKnownFileType</key>
-			<string>sourcecode.c.h</string>
-			<key>path</key>
-			<string>PinpointKit-umbrella.h</string>
-			<key>sourceTree</key>
-			<string>&lt;group&gt;</string>
-		</dict>
-		<key>7480BC08DE3EE2FD9C20783D22A6C8DE</key>
-		<dict>
-			<key>includeInIndex</key>
-			<string>1</string>
-			<key>isa</key>
-			<string>PBXFileReference</string>
-			<key>lastKnownFileType</key>
-			<string>sourcecode.swift</string>
-			<key>path</key>
-			<string>TextAnnotationView.swift</string>
-			<key>sourceTree</key>
-			<string>&lt;group&gt;</string>
-		</dict>
-		<key>7575234D47BB4DDDE43D78802B452C97</key>
-		<dict>
-			<key>includeInIndex</key>
-			<string>1</string>
-			<key>isa</key>
-			<string>PBXFileReference</string>
-			<key>lastKnownFileType</key>
-			<string>sourcecode.swift</string>
-			<key>path</key>
-			<string>ScreenshotHeaderView.swift</string>
-			<key>sourceTree</key>
-			<string>&lt;group&gt;</string>
-		</dict>
-		<key>75D98FF52E597A11900E131B6C4E1ADA</key>
-		<dict>
-			<key>children</key>
-			<array>
-				<string>E8446514FBAD26C0E18F24A5715AEF67</string>
-				<string>79A9DEDC89FE8336BF5FEDAAF75BF7FC</string>
-				<string>D0405803033A2A777B8E4DFA0C1800ED</string>
-				<string>87B213035BAC5F75386F62D3C75D2342</string>
-				<string>894E5DA93A9F359521A89826BE6DA777</string>
-				<string>E7F21354943D9F42A70697D5A5EF72E9</string>
-				<string>CBC0F7C552B739C909B650A0F42F7F38</string>
-				<string>2BCC458FDD5F692BBB2BFC64BB5701FC</string>
-				<string>977577C045EDA9D9D1F46E2598D19FC7</string>
-				<string>DA312349A49333542E6F4B36B329960E</string>
-			</array>
-			<key>isa</key>
-			<string>PBXGroup</string>
-			<key>name</key>
-			<string>Pods</string>
-			<key>path</key>
-			<string>Target Support Files/Pods</string>
-			<key>sourceTree</key>
-			<string>&lt;group&gt;</string>
-		</dict>
-		<key>76CB28A9D4C73E7950F3E6A03EE2CB1A</key>
-		<dict>
-			<key>fileRef</key>
-			<string>9C007131C155C768A084C93BE39A4F67</string>
-			<key>isa</key>
-			<string>PBXBuildFile</string>
-		</dict>
-		<key>79A9DEDC89FE8336BF5FEDAAF75BF7FC</key>
-		<dict>
-			<key>includeInIndex</key>
-			<string>1</string>
-			<key>isa</key>
-			<string>PBXFileReference</string>
-			<key>path</key>
-			<string>Pods.modulemap</string>
-			<key>sourceTree</key>
-			<string>&lt;group&gt;</string>
-		</dict>
-		<key>7A0E4C94F283DA231BCC20104E2E4765</key>
-		<dict>
-			<key>buildActionMask</key>
-			<string>2147483647</string>
-			<key>files</key>
-			<array>
-				<string>253AAB1F13BDCA93BBC094ABB30BC7B0</string>
-			</array>
-			<key>isa</key>
-			<string>PBXHeadersBuildPhase</string>
-			<key>runOnlyForDeploymentPostprocessing</key>
-			<string>0</string>
-		</dict>
-		<key>7A85077C6493BEBFF07C2E9D1ED3BF78</key>
-		<dict>
-			<key>includeInIndex</key>
-			<string>1</string>
-			<key>isa</key>
-			<string>PBXFileReference</string>
-			<key>lastKnownFileType</key>
-			<string>sourcecode.swift</string>
-			<key>path</key>
-			<string>AssetViewModel.swift</string>
-			<key>sourceTree</key>
-			<string>&lt;group&gt;</string>
-		</dict>
-		<key>7BF75C99E9EF74EC3751AE6727783736</key>
-		<dict>
-			<key>fileRef</key>
-			<string>BB22D62942BAF66592EE7A2B009BA81D</string>
-			<key>isa</key>
-			<string>PBXBuildFile</string>
-		</dict>
-		<key>7CAA0FA6EFFD683D6DE28DEA00BFEEDA</key>
-		<dict>
-			<key>includeInIndex</key>
-			<string>1</string>
-			<key>isa</key>
-			<string>PBXFileReference</string>
-			<key>lastKnownFileType</key>
-			<string>sourcecode.swift</string>
-			<key>path</key>
-			<string>PinpointKit+ShakePresentation.swift</string>
-			<key>sourceTree</key>
-			<string>&lt;group&gt;</string>
-		</dict>
-		<key>7DB346D0F39D3F0E887471402A8071AB</key>
-		<dict>
-			<key>children</key>
-			<array>
-				<string>BA6428E9F66FD5A23C0A2E06ED26CD2F</string>
-				<string>802593024EB3795171EBB54CC7F79F80</string>
-				<string>122DA2E5084A4393C29BE363C764795C</string>
-				<string>07BDB54DB5020C88F88AA594819B4ED2</string>
-				<string>B7B80995527643776607AFFA75B91E24</string>
-			</array>
-			<key>isa</key>
-			<string>PBXGroup</string>
-			<key>sourceTree</key>
-			<string>&lt;group&gt;</string>
-		</dict>
-		<key>7EA9D4B2115C0DF134BADD8F0C38E59A</key>
-		<dict>
-			<key>buildActionMask</key>
-			<string>2147483647</string>
-			<key>files</key>
-			<array>
-				<string>C747E174EBAF38CB60A2D079DAE18801</string>
-				<string>190AC8948F0D6070488371013503AB4A</string>
-				<string>875AE89F1BA1A8B170EA1967AFA8B163</string>
-			</array>
-			<key>isa</key>
-			<string>PBXFrameworksBuildPhase</string>
-			<key>runOnlyForDeploymentPostprocessing</key>
-			<string>0</string>
-		</dict>
-		<key>7F92652D6B4752D30C45A5807A390366</key>
-		<dict>
-			<key>fileRef</key>
-			<string>827731D8CB965509600F758E9E5BA639</string>
-			<key>isa</key>
-			<string>PBXBuildFile</string>
-		</dict>
-		<key>802593024EB3795171EBB54CC7F79F80</key>
-		<dict>
-			<key>children</key>
-			<array>
-				<string>BB6C40EFEEA9FEB129DF4F24259B5729</string>
-			</array>
-			<key>isa</key>
-			<string>PBXGroup</string>
-			<key>name</key>
-			<string>Development Pods</string>
-			<key>sourceTree</key>
-			<string>&lt;group&gt;</string>
-		</dict>
-		<key>80B0E8B8E220AA8298C4651B1D8AE7AE</key>
-		<dict>
-			<key>fileRef</key>
-			<string>E242196E38C7351A23DAE09C31B02BAE</string>
-			<key>isa</key>
-			<string>PBXBuildFile</string>
-		</dict>
-		<key>827731D8CB965509600F758E9E5BA639</key>
-		<dict>
-			<key>includeInIndex</key>
-			<string>1</string>
-			<key>isa</key>
-			<string>PBXFileReference</string>
-			<key>lastKnownFileType</key>
-			<string>sourcecode.swift</string>
-			<key>path</key>
-			<string>KeyboardAvoider.swift</string>
-			<key>sourceTree</key>
-			<string>&lt;group&gt;</string>
-		</dict>
-		<key>83320B5D07EFA31D2E63DE570296C774</key>
-		<dict>
-			<key>includeInIndex</key>
-			<string>1</string>
-			<key>isa</key>
-			<string>PBXFileReference</string>
-			<key>lastKnownFileType</key>
-			<string>sourcecode.c.objc</string>
-			<key>path</key>
-			<string>ASLLogger.m</string>
-			<key>sourceTree</key>
-			<string>&lt;group&gt;</string>
-		</dict>
-		<key>84D22B6467420C6B8718D075EEDA140F</key>
-		<dict>
-			<key>buildConfigurations</key>
-			<array>
-				<string>64F54A755DB157CFFE882873365FEE34</string>
-				<string>DD97CB1EDA5F02C0F3198B50F1FEA3CA</string>
-			</array>
-			<key>defaultConfigurationIsVisible</key>
-			<string>0</string>
-			<key>defaultConfigurationName</key>
-			<string>Release</string>
-			<key>isa</key>
-			<string>XCConfigurationList</string>
-		</dict>
-		<key>875AE89F1BA1A8B170EA1967AFA8B163</key>
-		<dict>
-			<key>fileRef</key>
-			<string>A3D53BD63364B3D698EA09E0ED4C540E</string>
-			<key>isa</key>
-			<string>PBXBuildFile</string>
-		</dict>
-		<key>87B213035BAC5F75386F62D3C75D2342</key>
-		<dict>
-			<key>includeInIndex</key>
-			<string>1</string>
-			<key>isa</key>
-			<string>PBXFileReference</string>
-			<key>lastKnownFileType</key>
-			<string>text.plist.xml</string>
-			<key>path</key>
-			<string>Pods-acknowledgements.plist</string>
-			<key>sourceTree</key>
-			<string>&lt;group&gt;</string>
-		</dict>
-		<key>894E5DA93A9F359521A89826BE6DA777</key>
-		<dict>
-			<key>includeInIndex</key>
-			<string>1</string>
-			<key>isa</key>
-			<string>PBXFileReference</string>
-			<key>lastKnownFileType</key>
-			<string>sourcecode.c.objc</string>
-			<key>path</key>
-			<string>Pods-dummy.m</string>
-			<key>sourceTree</key>
-			<string>&lt;group&gt;</string>
-		</dict>
-		<key>8B09E0E3CB8A03667585A285D777BFC5</key>
-		<dict>
-			<key>includeInIndex</key>
-			<string>1</string>
-			<key>isa</key>
-			<string>PBXFileReference</string>
-			<key>lastKnownFileType</key>
-			<string>sourcecode.swift</string>
-			<key>path</key>
-			<string>AnnotationView.swift</string>
-			<key>sourceTree</key>
-			<string>&lt;group&gt;</string>
-		</dict>
-		<key>8CECBAFBF4618265758F0205D28F20F8</key>
-		<dict>
-			<key>includeInIndex</key>
-			<string>1</string>
-			<key>isa</key>
-			<string>PBXFileReference</string>
-			<key>lastKnownFileType</key>
-			<string>sourcecode.swift</string>
-			<key>path</key>
-			<string>CheckmarkCell.swift</string>
-			<key>sourceTree</key>
-			<string>&lt;group&gt;</string>
-		</dict>
-		<key>8D1534490D941DCA47C62AC4314182AF</key>
-		<dict>
-			<key>buildSettings</key>
-			<dict>
-				<key>ALWAYS_SEARCH_USER_PATHS</key>
-				<string>NO</string>
-				<key>CLANG_CXX_LANGUAGE_STANDARD</key>
-				<string>gnu++0x</string>
-				<key>CLANG_CXX_LIBRARY</key>
-				<string>libc++</string>
-				<key>CLANG_ENABLE_MODULES</key>
-				<string>YES</string>
-				<key>CLANG_ENABLE_OBJC_ARC</key>
-				<string>YES</string>
-				<key>CLANG_WARN_BOOL_CONVERSION</key>
-				<string>YES</string>
-				<key>CLANG_WARN_CONSTANT_CONVERSION</key>
-				<string>YES</string>
-				<key>CLANG_WARN_DIRECT_OBJC_ISA_USAGE</key>
-				<string>YES</string>
-				<key>CLANG_WARN_EMPTY_BODY</key>
-				<string>YES</string>
-				<key>CLANG_WARN_ENUM_CONVERSION</key>
-				<string>YES</string>
-				<key>CLANG_WARN_INT_CONVERSION</key>
-				<string>YES</string>
-				<key>CLANG_WARN_OBJC_ROOT_CLASS</key>
-				<string>YES</string>
-				<key>CLANG_WARN_UNREACHABLE_CODE</key>
-				<string>YES</string>
-				<key>CLANG_WARN__DUPLICATE_METHOD_MATCH</key>
-				<string>YES</string>
-				<key>COPY_PHASE_STRIP</key>
-				<string>NO</string>
-				<key>GCC_C_LANGUAGE_STANDARD</key>
-				<string>gnu99</string>
-				<key>GCC_DYNAMIC_NO_PIC</key>
-				<string>NO</string>
-				<key>GCC_OPTIMIZATION_LEVEL</key>
-				<string>0</string>
-				<key>GCC_PREPROCESSOR_DEFINITIONS</key>
-				<array>
-					<string>DEBUG=1</string>
-					<string>$(inherited)</string>
-				</array>
-				<key>GCC_SYMBOLS_PRIVATE_EXTERN</key>
-				<string>NO</string>
-				<key>GCC_WARN_64_TO_32_BIT_CONVERSION</key>
-				<string>YES</string>
-				<key>GCC_WARN_ABOUT_RETURN_TYPE</key>
-				<string>YES</string>
-				<key>GCC_WARN_UNDECLARED_SELECTOR</key>
-				<string>YES</string>
-				<key>GCC_WARN_UNINITIALIZED_AUTOS</key>
-				<string>YES</string>
-				<key>GCC_WARN_UNUSED_FUNCTION</key>
-				<string>YES</string>
-				<key>GCC_WARN_UNUSED_VARIABLE</key>
-				<string>YES</string>
-				<key>IPHONEOS_DEPLOYMENT_TARGET</key>
-				<string>9.2</string>
-				<key>ONLY_ACTIVE_ARCH</key>
-				<string>YES</string>
-				<key>STRIP_INSTALLED_PRODUCT</key>
-				<string>NO</string>
-				<key>SYMROOT</key>
-				<string>${SRCROOT}/../build</string>
-			</dict>
-			<key>isa</key>
-			<string>XCBuildConfiguration</string>
-			<key>name</key>
-			<string>Debug</string>
-		</dict>
-		<key>906F06715B344CCC9EC7F8368767C96D</key>
-		<dict>
-			<key>includeInIndex</key>
-			<string>1</string>
-			<key>isa</key>
-			<string>PBXFileReference</string>
-			<key>lastKnownFileType</key>
-			<string>sourcecode.swift</string>
-			<key>path</key>
-			<string>BarButtonItem.swift</string>
-			<key>sourceTree</key>
-			<string>&lt;group&gt;</string>
-		</dict>
-		<key>909A85065FBD85B6830A578D2C04D2A2</key>
-		<dict>
-			<key>fileRef</key>
-			<string>326076C14556FB2714911B1DA4464985</string>
-			<key>isa</key>
-			<string>PBXBuildFile</string>
-		</dict>
-		<key>90A0F5A3540822809DCFD0115EFE53A0</key>
-		<dict>
-			<key>includeInIndex</key>
-			<string>1</string>
-			<key>isa</key>
-			<string>PBXFileReference</string>
-			<key>path</key>
-			<string>SourceSansPro-Regular.ttf</string>
-			<key>sourceTree</key>
-			<string>&lt;group&gt;</string>
-		</dict>
-		<key>977577C045EDA9D9D1F46E2598D19FC7</key>
-		<dict>
-			<key>includeInIndex</key>
-			<string>1</string>
-			<key>isa</key>
-			<string>PBXFileReference</string>
-			<key>lastKnownFileType</key>
-			<string>text.xcconfig</string>
-			<key>path</key>
-			<string>Pods.debug.xcconfig</string>
-			<key>sourceTree</key>
-			<string>&lt;group&gt;</string>
-		</dict>
-		<key>977B368A0A977640EE9F13DC1A8144D7</key>
-		<dict>
-			<key>includeInIndex</key>
-			<string>1</string>
-			<key>isa</key>
-			<string>PBXFileReference</string>
-			<key>lastKnownFileType</key>
-			<string>sourcecode.swift</string>
-			<key>path</key>
-			<string>FeedbackViewController.swift</string>
-			<key>sourceTree</key>
-			<string>&lt;group&gt;</string>
-		</dict>
-		<key>99244FE07F48F6AC2FC85C9E3A6318AF</key>
-		<dict>
-			<key>fileRef</key>
-			<string>5E3CF3EC2214280890E5F18F4E1A8B3A</string>
-			<key>isa</key>
-			<string>PBXBuildFile</string>
-		</dict>
-		<key>9C007131C155C768A084C93BE39A4F67</key>
-		<dict>
-			<key>includeInIndex</key>
-			<string>1</string>
-			<key>isa</key>
-			<string>PBXFileReference</string>
-			<key>lastKnownFileType</key>
-			<string>sourcecode.swift</string>
-			<key>path</key>
-			<string>ShakeDetectingWindow.swift</string>
-			<key>sourceTree</key>
-			<string>&lt;group&gt;</string>
-		</dict>
-		<key>9C66C06568F5476556C243A38409CFFF</key>
-		<dict>
-			<key>fileRef</key>
-			<string>52C562E141054FB725BFC127122C042E</string>
-			<key>isa</key>
-			<string>PBXBuildFile</string>
-			<key>settings</key>
-			<dict>
-				<key>ATTRIBUTES</key>
-				<array>
-					<string>Public</string>
-				</array>
-			</dict>
-		</dict>
-		<key>9D154A08B1F390C49A97A6B805993AF7</key>
-		<dict>
-			<key>buildActionMask</key>
-			<string>2147483647</string>
-			<key>files</key>
-			<array>
-				<string>613EA5EFD24BB006C6B8A25DF10C4A9D</string>
-				<string>5C907815BE64D689B1FC1BE06F095F39</string>
-				<string>A19065519064D118E2F5A5BD14E1EF8F</string>
-				<string>BA4A3EA2DC0C1D4DDB1703F45B5F285A</string>
-				<string>C82CB0875443328967DE0D7931A4416A</string>
-			</array>
-			<key>isa</key>
-			<string>PBXResourcesBuildPhase</string>
-			<key>runOnlyForDeploymentPostprocessing</key>
-			<string>0</string>
-		</dict>
-		<key>A19065519064D118E2F5A5BD14E1EF8F</key>
-		<dict>
-			<key>fileRef</key>
-			<string>682BE89147E0C714BFBA89CFDD07B249</string>
-			<key>isa</key>
-			<string>PBXBuildFile</string>
-		</dict>
-		<key>A22DC4AEEE124D892150A7489B5AE8AC</key>
-		<dict>
-			<key>includeInIndex</key>
-			<string>1</string>
-			<key>isa</key>
-			<string>PBXFileReference</string>
-			<key>lastKnownFileType</key>
-			<string>sourcecode.swift</string>
-			<key>path</key>
-			<string>MIMEType.swift</string>
-			<key>sourceTree</key>
-			<string>&lt;group&gt;</string>
-		</dict>
-		<key>A34FD811C30E12258EC7332E2F8CB743</key>
-		<dict>
-			<key>explicitFileType</key>
-			<string>wrapper.framework</string>
-			<key>includeInIndex</key>
-			<string>0</string>
-			<key>isa</key>
-			<string>PBXFileReference</string>
-			<key>name</key>
-			<string>Pods.framework</string>
-			<key>path</key>
-			<string>Pods.framework</string>
-			<key>sourceTree</key>
-			<string>BUILT_PRODUCTS_DIR</string>
-		</dict>
-		<key>A3D53BD63364B3D698EA09E0ED4C540E</key>
-		<dict>
-			<key>isa</key>
-			<string>PBXFileReference</string>
-			<key>lastKnownFileType</key>
-			<string>wrapper.framework</string>
-			<key>name</key>
-			<string>UIKit.framework</string>
-			<key>path</key>
-			<string>Platforms/iPhoneOS.platform/Developer/SDKs/iPhoneOS9.0.sdk/System/Library/Frameworks/UIKit.framework</string>
-			<key>sourceTree</key>
-			<string>DEVELOPER_DIR</string>
-		</dict>
-		<key>A75CF8013914B1FE7930D21A9C1AC788</key>
-		<dict>
-			<key>children</key>
-			<array>
-				<string>FA7F72A452F2A156C57FA1280732B407</string>
-				<string>E242196E38C7351A23DAE09C31B02BAE</string>
-				<string>8B09E0E3CB8A03667585A285D777BFC5</string>
-				<string>4584CC20D59BD00B39A908E71268F6DE</string>
-				<string>52C562E141054FB725BFC127122C042E</string>
-				<string>83320B5D07EFA31D2E63DE570296C774</string>
-				<string>7A85077C6493BEBFF07C2E9D1ED3BF78</string>
-				<string>906F06715B344CCC9EC7F8368767C96D</string>
-				<string>637CB288A0D9F8A5C2B4E1CE371F3465</string>
-				<string>163BECADF0426AE3C53E141CA51FE71C</string>
-				<string>B51B1C92E6AD58875D7B4C8D78C6CEE6</string>
-				<string>5CDD4A37EC743E8178F7372D9F8F6639</string>
-				<string>8CECBAFBF4618265758F0205D28F20F8</string>
-				<string>270E75644D85C39366AC088679D8E005</string>
-				<string>F086AFA5DBA73DAC37E3F742AB92FF54</string>
-				<string>D405F5090BDEFB1919419C6940C3EC03</string>
-				<string>11068106E1BA2AA39C9A215E30740FE6</string>
-				<string>D504DFE516108DCF8408833FCD090D8A</string>
-				<string>977B368A0A977640EE9F13DC1A8144D7</string>
-				<string>326076C14556FB2714911B1DA4464985</string>
-				<string>827731D8CB965509600F758E9E5BA639</string>
-				<string>E411A2AE77E73A8CA26DBA26B677D223</string>
-				<string>5FF758914D76727BD0E03F03DFA07D91</string>
-				<string>0363B2C7F5B889BADEC16BAFB6977C66</string>
-				<string>A22DC4AEEE124D892150A7489B5AE8AC</string>
-				<string>40F9DEA2E9BA1F11418B36C6BF02CB12</string>
-				<string>027F0C601FD76BFDCB424E361B82A426</string>
-				<string>E7199D5637924F6885A8A64EFFB2BA5A</string>
-				<string>4C792BA0DC81B927AA97259CACA8E171</string>
-				<string>7CAA0FA6EFFD683D6DE28DEA00BFEEDA</string>
-				<string>585C8469DDAB879C25B590C9E7850681</string>
-				<string>BB22D62942BAF66592EE7A2B009BA81D</string>
-				<string>7575234D47BB4DDDE43D78802B452C97</string>
-				<string>2C69EEA8086267F6CB9BDFA23EA359F8</string>
-				<string>D84BEEA11518EEAABC22F6378FF4AD92</string>
-				<string>9C007131C155C768A084C93BE39A4F67</string>
-				<string>3B1C2848C46CF37E40DD76EC447A29E6</string>
-				<string>45DEC0929017C5728537DA4DCEB2443D</string>
-				<string>EBBAAB30C47EE8E414B68C3B2CA66D5B</string>
-				<string>35D2FFEF2EA4A4AFF37AB69939036432</string>
-				<string>7480BC08DE3EE2FD9C20783D22A6C8DE</string>
-				<string>AF67353172BE1BCED6429824798F6D17</string>
-				<string>609DC17F59038AA07688BA1E5D726B99</string>
-				<string>BA318FD0E89B59DB690D0A3102D76605</string>
-				<string>B179114AB778A4A6EADA1BBFCFC64EB9</string>
-			</array>
-			<key>isa</key>
-			<string>PBXGroup</string>
-			<key>name</key>
-			<string>Sources</string>
-			<key>path</key>
-			<string>Sources</string>
-			<key>sourceTree</key>
-			<string>&lt;group&gt;</string>
-		</dict>
-		<key>AAFAE1D304E2131EBBF36BEAAB72BD37</key>
-		<dict>
-			<key>fileRef</key>
-			<string>7A85077C6493BEBFF07C2E9D1ED3BF78</string>
-			<key>isa</key>
-			<string>PBXBuildFile</string>
-		</dict>
-		<key>AEA57F6C45C2438038BD9320CFE546C6</key>
-		<dict>
-			<key>fileRef</key>
-			<string>8CECBAFBF4618265758F0205D28F20F8</string>
-			<key>isa</key>
-			<string>PBXBuildFile</string>
-		</dict>
-		<key>AED16DDA74FCF9CB31A7A73066C2BD12</key>
-		<dict>
-			<key>fileRef</key>
-			<string>F8049BD84666A20C8DF996CDF6086855</string>
-			<key>isa</key>
-			<string>PBXBuildFile</string>
-		</dict>
-		<key>AF091F40184E2C7CB0FCE223F50B6407</key>
-		<dict>
-			<key>includeInIndex</key>
-			<string>1</string>
-			<key>isa</key>
-			<string>PBXFileReference</string>
-			<key>lastKnownFileType</key>
-			<string>folder.assetcatalog</string>
-			<key>path</key>
-			<string>PinpointKit.xcassets</string>
-			<key>sourceTree</key>
-			<string>&lt;group&gt;</string>
-		</dict>
-		<key>AF67353172BE1BCED6429824798F6D17</key>
-		<dict>
-			<key>includeInIndex</key>
-			<string>1</string>
-			<key>isa</key>
-			<string>PBXFileReference</string>
-			<key>lastKnownFileType</key>
-			<string>sourcecode.swift</string>
-			<key>path</key>
-			<string>UIColor+Palette.swift</string>
-			<key>sourceTree</key>
-			<string>&lt;group&gt;</string>
-		</dict>
-		<key>B179114AB778A4A6EADA1BBFCFC64EB9</key>
-		<dict>
-			<key>children</key>
-			<array>
-				<string>F8049BD84666A20C8DF996CDF6086855</string>
-				<string>DC4B471DDD77E88E2530DD36E63E1972</string>
-				<string>52EFBCD85F7D4BD668169E008D21DBA1</string>
-				<string>ECE082342DE52FF9E10BF1DDA48B30B7</string>
-				<string>E1586EA80B07BE4B76BB7D7A69B03C1E</string>
-			</array>
-			<key>isa</key>
-			<string>PBXGroup</string>
-			<key>name</key>
-			<string>Editing</string>
-			<key>path</key>
-			<string>Editing</string>
-			<key>sourceTree</key>
-			<string>&lt;group&gt;</string>
-		</dict>
-		<key>B51B1C92E6AD58875D7B4C8D78C6CEE6</key>
-		<dict>
-			<key>includeInIndex</key>
-			<string>1</string>
-			<key>isa</key>
-			<string>PBXFileReference</string>
-			<key>lastKnownFileType</key>
-			<string>sourcecode.swift</string>
-			<key>path</key>
-			<string>BlurAnnotationView.swift</string>
-			<key>sourceTree</key>
-			<string>&lt;group&gt;</string>
-		</dict>
-		<key>B580C3EF9B81D01123CDF097F8F5896C</key>
-		<dict>
-			<key>fileRef</key>
-			<string>2C69EEA8086267F6CB9BDFA23EA359F8</string>
-			<key>isa</key>
-			<string>PBXBuildFile</string>
-		</dict>
-		<key>B7A3329254D8500D9D7DDE32A4F756A1</key>
-		<dict>
-			<key>fileRef</key>
-			<string>11068106E1BA2AA39C9A215E30740FE6</string>
-			<key>isa</key>
-			<string>PBXBuildFile</string>
-		</dict>
-		<key>B7B80995527643776607AFFA75B91E24</key>
-		<dict>
-			<key>children</key>
-			<array>
-				<string>75D98FF52E597A11900E131B6C4E1ADA</string>
-			</array>
-			<key>isa</key>
-			<string>PBXGroup</string>
-			<key>name</key>
-			<string>Targets Support Files</string>
-			<key>sourceTree</key>
-			<string>&lt;group&gt;</string>
-		</dict>
-		<key>BA318FD0E89B59DB690D0A3102D76605</key>
-		<dict>
-			<key>includeInIndex</key>
-			<string>1</string>
-			<key>isa</key>
-			<string>PBXFileReference</string>
-			<key>lastKnownFileType</key>
-			<string>sourcecode.swift</string>
-			<key>path</key>
-			<string>UIView+PinpointKit.swift</string>
-			<key>sourceTree</key>
-			<string>&lt;group&gt;</string>
-		</dict>
-		<key>BA4A3EA2DC0C1D4DDB1703F45B5F285A</key>
-		<dict>
-			<key>fileRef</key>
-			<string>90A0F5A3540822809DCFD0115EFE53A0</string>
-			<key>isa</key>
-			<string>PBXBuildFile</string>
-		</dict>
-		<key>BA6428E9F66FD5A23C0A2E06ED26CD2F</key>
-		<dict>
-			<key>includeInIndex</key>
-			<string>1</string>
-			<key>isa</key>
-			<string>PBXFileReference</string>
-			<key>lastKnownFileType</key>
-			<string>text</string>
-			<key>name</key>
-			<string>Podfile</string>
-			<key>path</key>
-			<string>../Podfile</string>
-			<key>sourceTree</key>
-			<string>SOURCE_ROOT</string>
-			<key>xcLanguageSpecificationIdentifier</key>
-			<string>xcode.lang.ruby</string>
-		</dict>
-		<key>BB22D62942BAF66592EE7A2B009BA81D</key>
-		<dict>
-			<key>includeInIndex</key>
-			<string>1</string>
-			<key>isa</key>
-			<string>PBXFileReference</string>
-			<key>lastKnownFileType</key>
-			<string>sourcecode.swift</string>
-			<key>path</key>
-			<string>ScreenshotDetector.swift</string>
-			<key>sourceTree</key>
-			<string>&lt;group&gt;</string>
-		</dict>
-		<key>BB6C40EFEEA9FEB129DF4F24259B5729</key>
-		<dict>
-			<key>children</key>
-			<array>
-				<string>D493C72482E7BD889D394A969FEC2838</string>
-				<string>4C29980A2D4A561BA25397C8E56773CF</string>
-				<string>58AC3508992DD318897CD797C16A0C13</string>
-			</array>
-			<key>isa</key>
-			<string>PBXGroup</string>
-			<key>name</key>
-			<string>PinpointKit</string>
-			<key>path</key>
-			<string>../../PinpointKit</string>
-			<key>sourceTree</key>
-			<string>&lt;group&gt;</string>
-		</dict>
-		<key>BE43020704E10FE27C3089ACC8CEDF45</key>
-		<dict>
-			<key>fileRef</key>
-			<string>7480BC08DE3EE2FD9C20783D22A6C8DE</string>
-			<key>isa</key>
-			<string>PBXBuildFile</string>
-		</dict>
-		<key>C5566164C797956B1F76FCB1DC7D88A5</key>
-		<dict>
-			<key>includeInIndex</key>
-			<string>1</string>
-			<key>isa</key>
-			<string>PBXFileReference</string>
-			<key>path</key>
-			<string>SourceSansPro-Semibold.ttf</string>
-			<key>sourceTree</key>
-			<string>&lt;group&gt;</string>
-		</dict>
-		<key>C5A18280E9321A9268D1C80B7DA43967</key>
-		<dict>
-			<key>buildSettings</key>
-			<dict>
-				<key>ALWAYS_SEARCH_USER_PATHS</key>
-				<string>NO</string>
-				<key>CLANG_CXX_LANGUAGE_STANDARD</key>
-				<string>gnu++0x</string>
-				<key>CLANG_CXX_LIBRARY</key>
-				<string>libc++</string>
-				<key>CLANG_ENABLE_MODULES</key>
-				<string>YES</string>
-				<key>CLANG_ENABLE_OBJC_ARC</key>
-				<string>YES</string>
-				<key>CLANG_WARN_BOOL_CONVERSION</key>
-				<string>YES</string>
-				<key>CLANG_WARN_CONSTANT_CONVERSION</key>
-				<string>YES</string>
-				<key>CLANG_WARN_DIRECT_OBJC_ISA_USAGE</key>
-				<string>YES</string>
-				<key>CLANG_WARN_EMPTY_BODY</key>
-				<string>YES</string>
-				<key>CLANG_WARN_ENUM_CONVERSION</key>
-				<string>YES</string>
-				<key>CLANG_WARN_INT_CONVERSION</key>
-				<string>YES</string>
-				<key>CLANG_WARN_OBJC_ROOT_CLASS</key>
-				<string>YES</string>
-				<key>CLANG_WARN_UNREACHABLE_CODE</key>
-				<string>YES</string>
-				<key>CLANG_WARN__DUPLICATE_METHOD_MATCH</key>
-				<string>YES</string>
-				<key>COPY_PHASE_STRIP</key>
-				<string>YES</string>
-				<key>ENABLE_NS_ASSERTIONS</key>
-				<string>NO</string>
-				<key>GCC_C_LANGUAGE_STANDARD</key>
-				<string>gnu99</string>
-				<key>GCC_PREPROCESSOR_DEFINITIONS</key>
-				<array>
-					<string>RELEASE=1</string>
-				</array>
-				<key>GCC_WARN_64_TO_32_BIT_CONVERSION</key>
-				<string>YES</string>
-				<key>GCC_WARN_ABOUT_RETURN_TYPE</key>
-				<string>YES</string>
-				<key>GCC_WARN_UNDECLARED_SELECTOR</key>
-				<string>YES</string>
-				<key>GCC_WARN_UNINITIALIZED_AUTOS</key>
-				<string>YES</string>
-				<key>GCC_WARN_UNUSED_FUNCTION</key>
-				<string>YES</string>
-				<key>GCC_WARN_UNUSED_VARIABLE</key>
-				<string>YES</string>
-				<key>IPHONEOS_DEPLOYMENT_TARGET</key>
-				<string>9.2</string>
-				<key>STRIP_INSTALLED_PRODUCT</key>
-				<string>NO</string>
-				<key>SYMROOT</key>
-				<string>${SRCROOT}/../build</string>
-				<key>VALIDATE_PRODUCT</key>
-				<string>YES</string>
-			</dict>
-			<key>isa</key>
-			<string>XCBuildConfiguration</string>
-			<key>name</key>
-			<string>Release</string>
-		</dict>
-		<key>C68DEF231A40D37E22E518F8B160BE24</key>
-		<dict>
-			<key>fileRef</key>
-			<string>A22DC4AEEE124D892150A7489B5AE8AC</string>
-			<key>isa</key>
-			<string>PBXBuildFile</string>
-		</dict>
-		<key>C747E174EBAF38CB60A2D079DAE18801</key>
-		<dict>
-			<key>fileRef</key>
-			<string>5E3CF3EC2214280890E5F18F4E1A8B3A</string>
-			<key>isa</key>
-			<string>PBXBuildFile</string>
-		</dict>
-		<key>C7E556D4846CC1B9E7ED6DD9F65C5C6D</key>
-		<dict>
-			<key>fileRef</key>
-			<string>AF67353172BE1BCED6429824798F6D17</string>
-			<key>isa</key>
-			<string>PBXBuildFile</string>
-		</dict>
-		<key>C82CB0875443328967DE0D7931A4416A</key>
-		<dict>
-			<key>fileRef</key>
-			<string>C5566164C797956B1F76FCB1DC7D88A5</string>
-			<key>isa</key>
-			<string>PBXBuildFile</string>
-		</dict>
-		<key>C9D6608F196583D50D515E506666150B</key>
-		<dict>
-			<key>fileRef</key>
-			<string>894E5DA93A9F359521A89826BE6DA777</string>
-			<key>isa</key>
-			<string>PBXBuildFile</string>
-		</dict>
-		<key>CA9BF8FAB10E32BCA4324D10CACEB8D1</key>
-		<dict>
-			<key>fileRef</key>
-			<string>7CAA0FA6EFFD683D6DE28DEA00BFEEDA</string>
-			<key>isa</key>
-			<string>PBXBuildFile</string>
-		</dict>
-		<key>CBC0F7C552B739C909B650A0F42F7F38</key>
-		<dict>
-			<key>includeInIndex</key>
-			<string>1</string>
-			<key>isa</key>
-			<string>PBXFileReference</string>
-			<key>lastKnownFileType</key>
-			<string>text.script.sh</string>
-			<key>path</key>
-			<string>Pods-resources.sh</string>
-			<key>sourceTree</key>
-			<string>&lt;group&gt;</string>
-		</dict>
-		<key>CDBCBB72B9B3AD49F3E1620246FE5AB0</key>
-		<dict>
-			<key>buildActionMask</key>
-			<string>2147483647</string>
-			<key>files</key>
-			<array>
-				<string>615EF4E652D15BAEABC727A5EC34ECF9</string>
-				<string>80B0E8B8E220AA8298C4651B1D8AE7AE</string>
-				<string>1AF1BC45646125BEE396240D9E0971A8</string>
-				<string>AED16DDA74FCF9CB31A7A73066C2BD12</string>
-				<string>53D7097F7409F60AC34C911925EAAFC6</string>
-				<string>F47AF05169B3089F54A8AAD1D2E0D3ED</string>
-				<string>AAFAE1D304E2131EBBF36BEAAB72BD37</string>
-				<string>1F0C757DF6CFA9FED062B9D52F0C6A62</string>
-				<string>28F6B63B601DE48E639CCD5C71C0442C</string>
-				<string>F2A6812BA1EF397ED1F5E548A7F405DB</string>
-				<string>008E05CFB02A57E560A28EB3E7E9B4CA</string>
-				<string>63206C6BE7386CBCC5DD499641DC636D</string>
-				<string>AEA57F6C45C2438038BD9320CFE546C6</string>
-				<string>EA7F188DD14EE3B620B2B8B4B10830B6</string>
-				<string>E74155768C9E3E0FAE6CBB4510F727D9</string>
-				<string>FA327432B4B6ADF8D9215F49233AAAEE</string>
-				<string>0A78DE546FBF6F550C575F1F6DC21F76</string>
-				<string>4F0A13EAFD50008EC9860558EE512B95</string>
-				<string>012A517E547A3BB1532E9B5554DC2129</string>
-				<string>B7A3329254D8500D9D7DDE32A4F756A1</string>
-				<string>F93F8A2321FE642D7C775B8D925C918B</string>
-				<string>11698D8666FA4C2B610B2194B59E21A8</string>
-				<string>909A85065FBD85B6830A578D2C04D2A2</string>
-				<string>7F92652D6B4752D30C45A5807A390366</string>
-				<string>26AC84E1C22FAF3850B6D7838D73A939</string>
-				<string>03B0E26085F5E18030B6070E1532ABC1</string>
-				<string>1688209FE13301022763A772BE9E769A</string>
-				<string>C68DEF231A40D37E22E518F8B160BE24</string>
-				<string>D9AA876A8A9E0B4F2989F2D887A8C6A7</string>
-				<string>14B2706841ECCECAF2CF159B7CA28A5B</string>
-				<string>CA9BF8FAB10E32BCA4324D10CACEB8D1</string>
-				<string>E7C87DCDA221722128CE5A6C78F993B4</string>
-				<string>510BE8E4025A39B3AA39BA1C2645E39C</string>
-				<string>DBF880588F56252CF816850B87375CF0</string>
-				<string>7BF75C99E9EF74EC3751AE6727783736</string>
-				<string>E6FB25AAFDD1AB9E0A78AE873703C0AB</string>
-				<string>B580C3EF9B81D01123CDF097F8F5896C</string>
-				<string>08FC4723992BB365B7080BFF116AE0DA</string>
-				<string>76CB28A9D4C73E7950F3E6A03EE2CB1A</string>
-				<string>04EAA1BF911EE8BC92F87E267A9B9E56</string>
-				<string>597FB691FF192F6F0980231E3546F36E</string>
-				<string>FA01901CC0F6BFD1CA001AC158982243</string>
-				<string>1ABC7469F1497B8673ED91624C0F8386</string>
-				<string>BE43020704E10FE27C3089ACC8CEDF45</string>
-				<string>F8624E67025C8D37868ED9B750881AC1</string>
-				<string>C7E556D4846CC1B9E7ED6DD9F65C5C6D</string>
-				<string>477BDC52EF1096E68515DF82FF8F0657</string>
-				<string>0726EE5B4188E51CABFA32DB99A12F99</string>
-			</array>
-			<key>isa</key>
-			<string>PBXSourcesBuildPhase</string>
-			<key>runOnlyForDeploymentPostprocessing</key>
-			<string>0</string>
-		</dict>
-		<key>D0405803033A2A777B8E4DFA0C1800ED</key>
-		<dict>
-			<key>includeInIndex</key>
-			<string>1</string>
-			<key>isa</key>
-			<string>PBXFileReference</string>
-			<key>lastKnownFileType</key>
-			<string>text</string>
-			<key>path</key>
-			<string>Pods-acknowledgements.markdown</string>
-			<key>sourceTree</key>
-			<string>&lt;group&gt;</string>
-		</dict>
-		<key>D405F5090BDEFB1919419C6940C3EC03</key>
-		<dict>
-			<key>includeInIndex</key>
-			<string>1</string>
-			<key>isa</key>
-			<string>PBXFileReference</string>
-			<key>lastKnownFileType</key>
-			<string>sourcecode.swift</string>
-			<key>path</key>
-			<string>FeedbackCollector.swift</string>
-			<key>sourceTree</key>
-			<string>&lt;group&gt;</string>
-		</dict>
-		<key>D41D8CD98F00B204E9800998ECF8427E</key>
-		<dict>
-			<key>attributes</key>
-			<dict>
-				<key>LastSwiftUpdateCheck</key>
-				<string>0700</string>
-				<key>LastUpgradeCheck</key>
-				<string>0700</string>
-			</dict>
-			<key>buildConfigurationList</key>
-			<string>2D8E8EC45A3A1A1D94AE762CB5028504</string>
-			<key>compatibilityVersion</key>
-			<string>Xcode 3.2</string>
-			<key>developmentRegion</key>
-			<string>English</string>
-			<key>hasScannedForEncodings</key>
-			<string>0</string>
-			<key>isa</key>
-			<string>PBXProject</string>
-			<key>knownRegions</key>
-			<array>
-				<string>en</string>
-			</array>
-			<key>mainGroup</key>
-			<string>7DB346D0F39D3F0E887471402A8071AB</string>
-			<key>productRefGroup</key>
-			<string>07BDB54DB5020C88F88AA594819B4ED2</string>
-			<key>projectDirPath</key>
-			<string></string>
-			<key>projectReferences</key>
-			<array/>
-			<key>projectRoot</key>
-			<string></string>
-			<key>targets</key>
-			<array>
-				<string>182FFF4FEDA30235CE9D79A0E510AB52</string>
-				<string>1D0866149960B0D970A5B0F38CF87AD3</string>
-			</array>
-		</dict>
-		<key>D46B126B00FEEEFF3DEA8F8CCF11E60D</key>
-		<dict>
-			<key>children</key>
-			<array>
-				<string>F9FB150F6B6574A85F2CC76A711619F2</string>
-			</array>
-			<key>isa</key>
-			<string>PBXGroup</string>
-			<key>name</key>
-			<string>PinpointKit</string>
-			<key>path</key>
-			<string>PinpointKit</string>
-			<key>sourceTree</key>
-			<string>&lt;group&gt;</string>
-		</dict>
-		<key>D493C72482E7BD889D394A969FEC2838</key>
-		<dict>
-			<key>children</key>
-			<array>
-				<string>A75CF8013914B1FE7930D21A9C1AC788</string>
-			</array>
-			<key>isa</key>
-			<string>PBXGroup</string>
-			<key>name</key>
-			<string>PinpointKit</string>
-			<key>path</key>
-			<string>PinpointKit</string>
-			<key>sourceTree</key>
-			<string>&lt;group&gt;</string>
-		</dict>
-		<key>D504DFE516108DCF8408833FCD090D8A</key>
-		<dict>
-			<key>includeInIndex</key>
-			<string>1</string>
-			<key>isa</key>
-			<string>PBXFileReference</string>
-			<key>lastKnownFileType</key>
-			<string>sourcecode.swift</string>
-			<key>path</key>
-			<string>FeedbackTableViewDataSource.swift</string>
-			<key>sourceTree</key>
-			<string>&lt;group&gt;</string>
-		</dict>
-		<key>D84BEEA11518EEAABC22F6378FF4AD92</key>
-		<dict>
-			<key>includeInIndex</key>
-			<string>1</string>
-			<key>isa</key>
-			<string>PBXFileReference</string>
-			<key>lastKnownFileType</key>
-			<string>sourcecode.swift</string>
-			<key>path</key>
-			<string>Sender.swift</string>
-			<key>sourceTree</key>
-			<string>&lt;group&gt;</string>
-		</dict>
-		<key>D9AA876A8A9E0B4F2989F2D887A8C6A7</key>
-		<dict>
-			<key>fileRef</key>
-			<string>40F9DEA2E9BA1F11418B36C6BF02CB12</string>
-			<key>isa</key>
-			<string>PBXBuildFile</string>
-		</dict>
-		<key>DA312349A49333542E6F4B36B329960E</key>
-		<dict>
-			<key>includeInIndex</key>
-			<string>1</string>
-			<key>isa</key>
-			<string>PBXFileReference</string>
-			<key>lastKnownFileType</key>
-			<string>text.xcconfig</string>
-			<key>path</key>
-			<string>Pods.release.xcconfig</string>
-			<key>sourceTree</key>
-			<string>&lt;group&gt;</string>
-		</dict>
-		<key>DBF880588F56252CF816850B87375CF0</key>
-		<dict>
-			<key>fileRef</key>
-			<string>585C8469DDAB879C25B590C9E7850681</string>
-			<key>isa</key>
-			<string>PBXBuildFile</string>
-		</dict>
-		<key>DC4B471DDD77E88E2530DD36E63E1972</key>
-		<dict>
-			<key>includeInIndex</key>
-			<string>1</string>
-			<key>isa</key>
-			<string>PBXFileReference</string>
-			<key>lastKnownFileType</key>
-			<string>sourcecode.swift</string>
-			<key>path</key>
-			<string>EditImageViewController.swift</string>
-			<key>sourceTree</key>
-			<string>&lt;group&gt;</string>
-		</dict>
-		<key>DD97CB1EDA5F02C0F3198B50F1FEA3CA</key>
-		<dict>
-			<key>baseConfigurationReference</key>
-			<string>70C65AA65F77BEC4C0F59BE7B5BDD25D</string>
-			<key>buildSettings</key>
-			<dict>
-				<key>CODE_SIGN_IDENTITY[sdk=iphoneos*]</key>
-				<string>iPhone Developer</string>
-				<key>CURRENT_PROJECT_VERSION</key>
-				<string>1</string>
-				<key>DEFINES_MODULE</key>
-				<string>YES</string>
-				<key>DYLIB_COMPATIBILITY_VERSION</key>
-				<string>1</string>
-				<key>DYLIB_CURRENT_VERSION</key>
-				<string>1</string>
-				<key>DYLIB_INSTALL_NAME_BASE</key>
-				<string>@rpath</string>
-				<key>ENABLE_STRICT_OBJC_MSGSEND</key>
-				<string>YES</string>
-				<key>GCC_PREFIX_HEADER</key>
-				<string>Target Support Files/PinpointKit/PinpointKit-prefix.pch</string>
-				<key>INFOPLIST_FILE</key>
-				<string>Target Support Files/PinpointKit/Info.plist</string>
-				<key>INSTALL_PATH</key>
-				<string>$(LOCAL_LIBRARY_DIR)/Frameworks</string>
-				<key>IPHONEOS_DEPLOYMENT_TARGET</key>
-				<string>9.2</string>
-				<key>LD_RUNPATH_SEARCH_PATHS</key>
-				<array>
-					<string>$(inherited)</string>
-					<string>@executable_path/Frameworks</string>
-					<string>@loader_path/Frameworks</string>
-				</array>
-				<key>MODULEMAP_FILE</key>
-				<string>Target Support Files/PinpointKit/PinpointKit.modulemap</string>
-				<key>MTL_ENABLE_DEBUG_INFO</key>
-				<string>NO</string>
-				<key>PRODUCT_NAME</key>
-				<string>PinpointKit</string>
-				<key>SDKROOT</key>
-				<string>iphoneos</string>
-				<key>SKIP_INSTALL</key>
-				<string>YES</string>
-				<key>TARGETED_DEVICE_FAMILY</key>
-				<string>1,2</string>
-				<key>VERSIONING_SYSTEM</key>
-				<string>apple-generic</string>
-				<key>VERSION_INFO_PREFIX</key>
-				<string></string>
-			</dict>
-			<key>isa</key>
-			<string>XCBuildConfiguration</string>
-			<key>name</key>
-			<string>Release</string>
-		</dict>
-		<key>E1586EA80B07BE4B76BB7D7A69B03C1E</key>
-		<dict>
-			<key>includeInIndex</key>
-			<string>1</string>
-			<key>isa</key>
-			<string>PBXFileReference</string>
-			<key>lastKnownFileType</key>
-			<string>sourcecode.swift</string>
-			<key>path</key>
-			<string>Tool.swift</string>
-			<key>sourceTree</key>
-			<string>&lt;group&gt;</string>
-		</dict>
-		<key>E242196E38C7351A23DAE09C31B02BAE</key>
-		<dict>
-			<key>includeInIndex</key>
-			<string>1</string>
-			<key>isa</key>
-			<string>PBXFileReference</string>
-			<key>lastKnownFileType</key>
-			<string>sourcecode.swift</string>
-			<key>path</key>
-			<string>AnnotationsView.swift</string>
-			<key>sourceTree</key>
-			<string>&lt;group&gt;</string>
-		</dict>
-		<key>E411A2AE77E73A8CA26DBA26B677D223</key>
-		<dict>
-			<key>includeInIndex</key>
-			<string>1</string>
-			<key>isa</key>
-			<string>PBXFileReference</string>
-			<key>lastKnownFileType</key>
-			<string>sourcecode.swift</string>
-			<key>path</key>
-			<string>LogCollector.swift</string>
-			<key>sourceTree</key>
-			<string>&lt;group&gt;</string>
-		</dict>
-		<key>E6FB25AAFDD1AB9E0A78AE873703C0AB</key>
-		<dict>
-			<key>fileRef</key>
-			<string>7575234D47BB4DDDE43D78802B452C97</string>
-			<key>isa</key>
-			<string>PBXBuildFile</string>
-		</dict>
-		<key>E7199D5637924F6885A8A64EFFB2BA5A</key>
-		<dict>
-			<key>includeInIndex</key>
-			<string>1</string>
-			<key>isa</key>
-			<string>PBXFileReference</string>
-			<key>lastKnownFileType</key>
-			<string>sourcecode.c.h</string>
-			<key>path</key>
-			<string>PinpointKit.h</string>
-			<key>sourceTree</key>
-			<string>&lt;group&gt;</string>
-		</dict>
-		<key>E74155768C9E3E0FAE6CBB4510F727D9</key>
-		<dict>
-			<key>fileRef</key>
-			<string>DC4B471DDD77E88E2530DD36E63E1972</string>
-			<key>isa</key>
-			<string>PBXBuildFile</string>
-		</dict>
-		<key>E7C87DCDA221722128CE5A6C78F993B4</key>
-		<dict>
-			<key>fileRef</key>
-			<string>EEDDBE4C1A424929684B6138D23642E8</string>
-			<key>isa</key>
-			<string>PBXBuildFile</string>
-		</dict>
-		<key>E7F21354943D9F42A70697D5A5EF72E9</key>
-		<dict>
-			<key>includeInIndex</key>
-			<string>1</string>
-			<key>isa</key>
-			<string>PBXFileReference</string>
-			<key>lastKnownFileType</key>
-			<string>text.script.sh</string>
-			<key>path</key>
-			<string>Pods-frameworks.sh</string>
-			<key>sourceTree</key>
-			<string>&lt;group&gt;</string>
-		</dict>
-		<key>E8446514FBAD26C0E18F24A5715AEF67</key>
-		<dict>
-			<key>includeInIndex</key>
-			<string>1</string>
-			<key>isa</key>
-			<string>PBXFileReference</string>
-			<key>lastKnownFileType</key>
-			<string>text.plist.xml</string>
-			<key>path</key>
-			<string>Info.plist</string>
-			<key>sourceTree</key>
-			<string>&lt;group&gt;</string>
-		</dict>
-		<key>EA7F188DD14EE3B620B2B8B4B10830B6</key>
-		<dict>
-			<key>fileRef</key>
-			<string>270E75644D85C39366AC088679D8E005</string>
-			<key>isa</key>
-			<string>PBXBuildFile</string>
-		</dict>
-		<key>EBBAAB30C47EE8E414B68C3B2CA66D5B</key>
-		<dict>
-			<key>includeInIndex</key>
-			<string>1</string>
-			<key>isa</key>
-			<string>PBXFileReference</string>
-			<key>lastKnownFileType</key>
-			<string>sourcecode.swift</string>
-			<key>path</key>
-			<string>SuccessType.swift</string>
-			<key>sourceTree</key>
-			<string>&lt;group&gt;</string>
-		</dict>
-		<key>ECE082342DE52FF9E10BF1DDA48B30B7</key>
-		<dict>
-			<key>includeInIndex</key>
-			<string>1</string>
-			<key>isa</key>
-			<string>PBXFileReference</string>
-			<key>lastKnownFileType</key>
-			<string>sourcecode.swift</string>
-			<key>path</key>
-			<string>Editor.swift</string>
-			<key>sourceTree</key>
-			<string>&lt;group&gt;</string>
-		</dict>
-		<key>EEDDBE4C1A424929684B6138D23642E8</key>
-		<dict>
-			<key>includeInIndex</key>
-			<string>1</string>
-			<key>isa</key>
-			<string>PBXFileReference</string>
-			<key>lastKnownFileType</key>
-			<string>sourcecode.c.objc</string>
-			<key>path</key>
-			<string>PinpointKit-dummy.m</string>
-			<key>sourceTree</key>
-			<string>&lt;group&gt;</string>
-		</dict>
-		<key>EF4E9DDDD459A8E1221ACB74BA4D246C</key>
-		<dict>
-			<key>containerPortal</key>
-			<string>D41D8CD98F00B204E9800998ECF8427E</string>
-			<key>isa</key>
-			<string>PBXContainerItemProxy</string>
-			<key>proxyType</key>
-			<string>1</string>
-			<key>remoteGlobalIDString</key>
-			<string>182FFF4FEDA30235CE9D79A0E510AB52</string>
-			<key>remoteInfo</key>
-			<string>PinpointKit</string>
-		</dict>
-		<key>F086AFA5DBA73DAC37E3F742AB92FF54</key>
-		<dict>
-			<key>includeInIndex</key>
-			<string>1</string>
-			<key>isa</key>
-			<string>PBXFileReference</string>
-			<key>lastKnownFileType</key>
-			<string>sourcecode.swift</string>
-			<key>path</key>
-			<string>Feedback.swift</string>
-			<key>sourceTree</key>
-			<string>&lt;group&gt;</string>
-		</dict>
-		<key>F23F5F009680F5716EAA1D8709F8FB91</key>
-		<dict>
-			<key>children</key>
-			<array>
-				<string>5E3CF3EC2214280890E5F18F4E1A8B3A</string>
-				<string>F81A65FB4FF8453B938D64443ED3B42B</string>
-				<string>A3D53BD63364B3D698EA09E0ED4C540E</string>
-			</array>
-			<key>isa</key>
-			<string>PBXGroup</string>
-			<key>name</key>
-			<string>iOS</string>
-			<key>sourceTree</key>
-			<string>&lt;group&gt;</string>
-		</dict>
-		<key>F2A6812BA1EF397ED1F5E548A7F405DB</key>
-		<dict>
-			<key>fileRef</key>
-			<string>163BECADF0426AE3C53E141CA51FE71C</string>
-			<key>isa</key>
-			<string>PBXBuildFile</string>
-		</dict>
-		<key>F47AF05169B3089F54A8AAD1D2E0D3ED</key>
-		<dict>
-			<key>fileRef</key>
-			<string>83320B5D07EFA31D2E63DE570296C774</string>
-			<key>isa</key>
-			<string>PBXBuildFile</string>
-		</dict>
-		<key>F72FB67FA12E7662EE1CE8FD4C3A6EFB</key>
-		<dict>
-			<key>isa</key>
-			<string>PBXTargetDependency</string>
-			<key>name</key>
-			<string>PinpointKit</string>
-			<key>target</key>
-			<string>182FFF4FEDA30235CE9D79A0E510AB52</string>
-			<key>targetProxy</key>
-			<string>EF4E9DDDD459A8E1221ACB74BA4D246C</string>
-		</dict>
-		<key>F8049BD84666A20C8DF996CDF6086855</key>
-		<dict>
-			<key>includeInIndex</key>
-			<string>1</string>
-			<key>isa</key>
-			<string>PBXFileReference</string>
-			<key>lastKnownFileType</key>
-			<string>sourcecode.swift</string>
-			<key>path</key>
-			<string>AnnotationViewFactory.swift</string>
-			<key>sourceTree</key>
-			<string>&lt;group&gt;</string>
-		</dict>
-		<key>F81A65FB4FF8453B938D64443ED3B42B</key>
-		<dict>
-			<key>isa</key>
-			<string>PBXFileReference</string>
-			<key>lastKnownFileType</key>
-			<string>wrapper.framework</string>
-			<key>name</key>
-			<string>MessageUI.framework</string>
-			<key>path</key>
-			<string>Platforms/iPhoneOS.platform/Developer/SDKs/iPhoneOS9.0.sdk/System/Library/Frameworks/MessageUI.framework</string>
-			<key>sourceTree</key>
-			<string>DEVELOPER_DIR</string>
-		</dict>
-		<key>F8624E67025C8D37868ED9B750881AC1</key>
-		<dict>
-			<key>fileRef</key>
-			<string>E1586EA80B07BE4B76BB7D7A69B03C1E</string>
-			<key>isa</key>
-			<string>PBXBuildFile</string>
-		</dict>
-		<key>F93F8A2321FE642D7C775B8D925C918B</key>
-		<dict>
-			<key>fileRef</key>
-			<string>D504DFE516108DCF8408833FCD090D8A</string>
-			<key>isa</key>
-			<string>PBXBuildFile</string>
-		</dict>
-		<key>F9FB150F6B6574A85F2CC76A711619F2</key>
-		<dict>
-			<key>children</key>
-			<array>
-				<string>6FC6B35BE5C992DCA32977409A3ECE0A</string>
-				<string>AF091F40184E2C7CB0FCE223F50B6407</string>
-				<string>682BE89147E0C714BFBA89CFDD07B249</string>
-				<string>90A0F5A3540822809DCFD0115EFE53A0</string>
-				<string>C5566164C797956B1F76FCB1DC7D88A5</string>
-			</array>
-			<key>isa</key>
-			<string>PBXGroup</string>
-			<key>name</key>
-			<string>Resources</string>
-			<key>path</key>
-			<string>Resources</string>
-			<key>sourceTree</key>
-			<string>&lt;group&gt;</string>
-		</dict>
-		<key>FA01901CC0F6BFD1CA001AC158982243</key>
-		<dict>
-			<key>fileRef</key>
-			<string>EBBAAB30C47EE8E414B68C3B2CA66D5B</string>
-			<key>isa</key>
-			<string>PBXBuildFile</string>
-		</dict>
-		<key>FA327432B4B6ADF8D9215F49233AAAEE</key>
-		<dict>
-			<key>fileRef</key>
-			<string>52EFBCD85F7D4BD668169E008D21DBA1</string>
-			<key>isa</key>
-			<string>PBXBuildFile</string>
-		</dict>
-		<key>FA7F72A452F2A156C57FA1280732B407</key>
-		<dict>
-			<key>includeInIndex</key>
-			<string>1</string>
-			<key>isa</key>
-			<string>PBXFileReference</string>
-			<key>lastKnownFileType</key>
-			<string>sourcecode.swift</string>
-			<key>path</key>
-			<string>Annotations.swift</string>
-			<key>sourceTree</key>
-			<string>&lt;group&gt;</string>
-		</dict>
-		<key>FC70CAC01E5ECC0489DA8B4545CAA406</key>
-		<dict>
-			<key>fileRef</key>
-			<string>725219F0821E54AAA703CDB0B5011ED2</string>
-			<key>isa</key>
-			<string>PBXBuildFile</string>
-			<key>settings</key>
-			<dict>
-				<key>ATTRIBUTES</key>
-				<array>
-					<string>Public</string>
-				</array>
-			</dict>
-		</dict>
-	</dict>
-	<key>rootObject</key>
-	<string>D41D8CD98F00B204E9800998ECF8427E</string>
-</dict>
-</plist>
-=======
 // !$*UTF8*$!
 {
 	archiveVersion = 1;
@@ -2443,63 +7,68 @@
 	objects = {
 
 /* Begin PBXBuildFile section */
-		011D80883268814717C299997F53B8A0 /* SystemLogCollector.swift in Sources */ = {isa = PBXBuildFile; fileRef = 98CD5385E048E2DC4A150C39D3901E7A /* SystemLogCollector.swift */; };
-		0130A542E043A987C50498C1B037F06C /* CheckmarkCell.swift in Sources */ = {isa = PBXBuildFile; fileRef = 94269342AD6E4DF869008C551241D1AA /* CheckmarkCell.swift */; };
-		04500FA0CAD89E462E80D853F71C5F14 /* FeedbackTableViewDataSource.swift in Sources */ = {isa = PBXBuildFile; fileRef = 50C1BDD3ABB07B8A7BBCD459BB256899 /* FeedbackTableViewDataSource.swift */; };
+		008E05CFB02A57E560A28EB3E7E9B4CA /* BlurAnnotationView.swift in Sources */ = {isa = PBXBuildFile; fileRef = B51B1C92E6AD58875D7B4C8D78C6CEE6 /* BlurAnnotationView.swift */; };
+		012A517E547A3BB1532E9B5554DC2129 /* FeedbackCollector.swift in Sources */ = {isa = PBXBuildFile; fileRef = D405F5090BDEFB1919419C6940C3EC03 /* FeedbackCollector.swift */; };
+		03B0E26085F5E18030B6070E1532ABC1 /* LogViewer.swift in Sources */ = {isa = PBXBuildFile; fileRef = 5FF758914D76727BD0E03F03DFA07D91 /* LogViewer.swift */; };
+		04EAA1BF911EE8BC92F87E267A9B9E56 /* ShakeDetectingWindowDelegate.swift in Sources */ = {isa = PBXBuildFile; fileRef = 3B1C2848C46CF37E40DD76EC447A29E6 /* ShakeDetectingWindowDelegate.swift */; };
+		0726EE5B4188E51CABFA32DB99A12F99 /* UIView+PinpointKit.swift in Sources */ = {isa = PBXBuildFile; fileRef = BA318FD0E89B59DB690D0A3102D76605 /* UIView+PinpointKit.swift */; };
+		08FC4723992BB365B7080BFF116AE0DA /* Sender.swift in Sources */ = {isa = PBXBuildFile; fileRef = D84BEEA11518EEAABC22F6378FF4AD92 /* Sender.swift */; };
+		0A78DE546FBF6F550C575F1F6DC21F76 /* Editor.swift in Sources */ = {isa = PBXBuildFile; fileRef = ECE082342DE52FF9E10BF1DDA48B30B7 /* Editor.swift */; };
 		0D958AB08F4BCB483E62B27AEA941426 /* Pods-PinpointKitExample-dummy.m in Sources */ = {isa = PBXBuildFile; fileRef = 63CB56BD873C4BB171888105C6F1B545 /* Pods-PinpointKitExample-dummy.m */; };
-		0DD73383E1683F9D70298A90DB000963 /* NSBundle+PinpointKit.swift in Sources */ = {isa = PBXBuildFile; fileRef = AEE7083B622E6A9934A77733A8C7DCD6 /* NSBundle+PinpointKit.swift */; };
-		1187B85667949CE59F784EBB9D2702A5 /* PinpointKit-dummy.m in Sources */ = {isa = PBXBuildFile; fileRef = EEDDBE4C1A424929684B6138D23642E8 /* PinpointKit-dummy.m */; };
-		1407F593B8E00CA13C16A0A59D7C8BC8 /* PinpointKit.h in Headers */ = {isa = PBXBuildFile; fileRef = 03DAEB50BD67858130D0CA1DEEFA6228 /* PinpointKit.h */; settings = {ATTRIBUTES = (Public, ); }; };
-		19B15A57591BCA1C433B930A9F45C090 /* StrokeLayoutManager.swift in Sources */ = {isa = PBXBuildFile; fileRef = 1161236D60FF011C936223C0BAD2A693 /* StrokeLayoutManager.swift */; };
-		2950AA274470CF2174B19D5504E66542 /* BlurAnnotationView.swift in Sources */ = {isa = PBXBuildFile; fileRef = A03D746D959BD242AD7EE104932D77EF /* BlurAnnotationView.swift */; };
-		2C45E71FDF58892717B486B758C3B805 /* PinpointKit.xcassets in Resources */ = {isa = PBXBuildFile; fileRef = AF091F40184E2C7CB0FCE223F50B6407 /* PinpointKit.xcassets */; };
-		30BC827D3592DBB59A65C2174827163A /* MailSender.swift in Sources */ = {isa = PBXBuildFile; fileRef = B20D8C32974751216E070EA8C754B672 /* MailSender.swift */; };
-		332A66578AA173EFBB2B05454B98F508 /* ArrowAnnotationView.swift in Sources */ = {isa = PBXBuildFile; fileRef = FE7D198AB91A0C5A6411679153FE61BB /* ArrowAnnotationView.swift */; };
-		35A7B834AB71C289E21E903985B82530 /* SourceSansPro-Regular.ttf in Resources */ = {isa = PBXBuildFile; fileRef = 90A0F5A3540822809DCFD0115EFE53A0 /* SourceSansPro-Regular.ttf */; };
-		373C7821EFF2B80FD45E871A4D344570 /* Feedback.swift in Sources */ = {isa = PBXBuildFile; fileRef = 708CCA67FB8672A6E8EB8DCF9A231BDA /* Feedback.swift */; };
-		3DF6CC0600538D57016D5BE705F9C56B /* UIGestureRecognizer+FailRecognizing.swift in Sources */ = {isa = PBXBuildFile; fileRef = 24F7EC5656617F15ED8CE029B891A06B /* UIGestureRecognizer+FailRecognizing.swift */; };
-		3E886F463F78B13DE71D2812467D4F22 /* PinpointKit+ShakePresentation.swift in Sources */ = {isa = PBXBuildFile; fileRef = EE6E736EE9571EBA75A91769BD589154 /* PinpointKit+ShakePresentation.swift */; };
-		51109F1AB5D13029C6751B1D73874240 /* PinpointKit.swift in Sources */ = {isa = PBXBuildFile; fileRef = 651C65DBF3118DA171AD92AE444A591E /* PinpointKit.swift */; };
-		527071B76A4E63A8438DCB52C2B0DFB3 /* KeyboardAvoider.swift in Sources */ = {isa = PBXBuildFile; fileRef = A01141892A062EBEA00EABC326D5CDA7 /* KeyboardAvoider.swift */; };
-		58521C22D881E4BF2EC4ADFE1349E3BF /* Media.xcassets in Resources */ = {isa = PBXBuildFile; fileRef = 6FC6B35BE5C992DCA32977409A3ECE0A /* Media.xcassets */; };
-		60A252125012EF56A5DBA1A77924AF0C /* FeedbackNavigationController.swift in Sources */ = {isa = PBXBuildFile; fileRef = 6733DA019BC7A324F5A26C4629413170 /* FeedbackNavigationController.swift */; };
-		63ED033FE57EEE260EB80A96F6E67690 /* AnnotationsView.swift in Sources */ = {isa = PBXBuildFile; fileRef = C6492B315E117D0E6EAAD7073A6B2447 /* AnnotationsView.swift */; };
-		64B6331B3C55E7778F76ED7E2B7D1607 /* SuccessType.swift in Sources */ = {isa = PBXBuildFile; fileRef = 721D6A10410E15440B8038A9521045FA /* SuccessType.swift */; };
-		690B6228BFAA9EFBBF57D61A18180C71 /* BasicLogViewController.swift in Sources */ = {isa = PBXBuildFile; fileRef = 33252575F4C43369EB7881FD095E79A6 /* BasicLogViewController.swift */; };
-		758C6BA7576623868C400189015B6347 /* BoxAnnotationView.swift in Sources */ = {isa = PBXBuildFile; fileRef = FBB35E2B00D22D5D09E94AEC1E868D15 /* BoxAnnotationView.swift */; };
-		7FC66350CA031F7497F9722E4DDBF3DE /* AnnotationView.swift in Sources */ = {isa = PBXBuildFile; fileRef = 4C94CF0E383885427113F5A623ACDD26 /* AnnotationView.swift */; };
-		808AF2B28D10935DFDEC364D42020D43 /* AssetViewModel.swift in Sources */ = {isa = PBXBuildFile; fileRef = C14DC172A88E8E9C24FE0F6D1252B22D /* AssetViewModel.swift */; };
-		822E74366D7A721E9617D620DB430678 /* MessageUI.framework in Frameworks */ = {isa = PBXBuildFile; fileRef = B3B899A0B12DE8854651E7B38551B012 /* MessageUI.framework */; };
-		82777EF88222C455695B00E6237DC2F6 /* Foundation.framework in Frameworks */ = {isa = PBXBuildFile; fileRef = 8E4C26A72D50DB44D17501848286B727 /* Foundation.framework */; };
-		8547B635A00D79DDD4BEC8C73DA23342 /* Sender.swift in Sources */ = {isa = PBXBuildFile; fileRef = F8BE55E3B1E52F7CB434585C4BE07807 /* Sender.swift */; };
+		11698D8666FA4C2B610B2194B59E21A8 /* FeedbackViewController.swift in Sources */ = {isa = PBXBuildFile; fileRef = 977B368A0A977640EE9F13DC1A8144D7 /* FeedbackViewController.swift */; };
+		14B2706841ECCECAF2CF159B7CA28A5B /* NSBundle+PinpointKit.swift in Sources */ = {isa = PBXBuildFile; fileRef = 027F0C601FD76BFDCB424E361B82A426 /* NSBundle+PinpointKit.swift */; };
+		1688209FE13301022763A772BE9E769A /* MailSender.swift in Sources */ = {isa = PBXBuildFile; fileRef = 0363B2C7F5B889BADEC16BAFB6977C66 /* MailSender.swift */; };
+		1ABC7469F1497B8673ED91624C0F8386 /* SystemLogCollector.swift in Sources */ = {isa = PBXBuildFile; fileRef = 35D2FFEF2EA4A4AFF37AB69939036432 /* SystemLogCollector.swift */; };
+		1AF1BC45646125BEE396240D9E0971A8 /* AnnotationView.swift in Sources */ = {isa = PBXBuildFile; fileRef = 8B09E0E3CB8A03667585A285D777BFC5 /* AnnotationView.swift */; };
+		1F0C757DF6CFA9FED062B9D52F0C6A62 /* BarButtonItem.swift in Sources */ = {isa = PBXBuildFile; fileRef = 906F06715B344CCC9EC7F8368767C96D /* BarButtonItem.swift */; };
+		26AC84E1C22FAF3850B6D7838D73A939 /* LogCollector.swift in Sources */ = {isa = PBXBuildFile; fileRef = E411A2AE77E73A8CA26DBA26B677D223 /* LogCollector.swift */; };
+		28F6B63B601DE48E639CCD5C71C0442C /* BasicLogViewController.swift in Sources */ = {isa = PBXBuildFile; fileRef = 637CB288A0D9F8A5C2B4E1CE371F3465 /* BasicLogViewController.swift */; };
+		43215AF689549A7CF19842E3F9C179BC /* UIKit.framework in Frameworks */ = {isa = PBXBuildFile; fileRef = E42A9844F76F9E28FEEC5A0F0037FF76 /* UIKit.framework */; };
+		477BDC52EF1096E68515DF82FF8F0657 /* UIGestureRecognizer+FailRecognizing.swift in Sources */ = {isa = PBXBuildFile; fileRef = 609DC17F59038AA07688BA1E5D726B99 /* UIGestureRecognizer+FailRecognizing.swift */; };
+		4B4ED930C4CFCBFC58AF29E8FE0CA689 /* PinpointKit.h in Headers */ = {isa = PBXBuildFile; fileRef = E7199D5637924F6885A8A64EFFB2BA5A /* PinpointKit.h */; settings = {ATTRIBUTES = (Public, ); }; };
+		4F0A13EAFD50008EC9860558EE512B95 /* Feedback.swift in Sources */ = {isa = PBXBuildFile; fileRef = F086AFA5DBA73DAC37E3F742AB92FF54 /* Feedback.swift */; };
+		510BE8E4025A39B3AA39BA1C2645E39C /* PinpointKit.swift in Sources */ = {isa = PBXBuildFile; fileRef = 4C792BA0DC81B927AA97259CACA8E171 /* PinpointKit.swift */; };
+		53D7097F7409F60AC34C911925EAAFC6 /* ArrowAnnotationView.swift in Sources */ = {isa = PBXBuildFile; fileRef = 4584CC20D59BD00B39A908E71268F6DE /* ArrowAnnotationView.swift */; };
+		597FB691FF192F6F0980231E3546F36E /* StrokeLayoutManager.swift in Sources */ = {isa = PBXBuildFile; fileRef = 45DEC0929017C5728537DA4DCEB2443D /* StrokeLayoutManager.swift */; };
+		5C907815BE64D689B1FC1BE06F095F39 /* PinpointKit.xcassets in Resources */ = {isa = PBXBuildFile; fileRef = AF091F40184E2C7CB0FCE223F50B6407 /* PinpointKit.xcassets */; };
+		613EA5EFD24BB006C6B8A25DF10C4A9D /* Media.xcassets in Resources */ = {isa = PBXBuildFile; fileRef = 6FC6B35BE5C992DCA32977409A3ECE0A /* Media.xcassets */; };
+		615EF4E652D15BAEABC727A5EC34ECF9 /* Annotations.swift in Sources */ = {isa = PBXBuildFile; fileRef = FA7F72A452F2A156C57FA1280732B407 /* Annotations.swift */; };
+		63206C6BE7386CBCC5DD499641DC636D /* BoxAnnotationView.swift in Sources */ = {isa = PBXBuildFile; fileRef = 5CDD4A37EC743E8178F7372D9F8F6639 /* BoxAnnotationView.swift */; };
+		76CB28A9D4C73E7950F3E6A03EE2CB1A /* ShakeDetectingWindow.swift in Sources */ = {isa = PBXBuildFile; fileRef = 9C007131C155C768A084C93BE39A4F67 /* ShakeDetectingWindow.swift */; };
+		7BF75C99E9EF74EC3751AE6727783736 /* ScreenshotDetector.swift in Sources */ = {isa = PBXBuildFile; fileRef = BB22D62942BAF66592EE7A2B009BA81D /* ScreenshotDetector.swift */; };
+		7F92652D6B4752D30C45A5807A390366 /* KeyboardAvoider.swift in Sources */ = {isa = PBXBuildFile; fileRef = 827731D8CB965509600F758E9E5BA639 /* KeyboardAvoider.swift */; };
+		80B0E8B8E220AA8298C4651B1D8AE7AE /* AnnotationsView.swift in Sources */ = {isa = PBXBuildFile; fileRef = E242196E38C7351A23DAE09C31B02BAE /* AnnotationsView.swift */; };
+		855FEF7B37995EED018C963EF4FFC89E /* Foundation.framework in Frameworks */ = {isa = PBXBuildFile; fileRef = 8E4C26A72D50DB44D17501848286B727 /* Foundation.framework */; };
 		85E713DC0E74AD5789ABFBFB0C8ADF55 /* Foundation.framework in Frameworks */ = {isa = PBXBuildFile; fileRef = 8E4C26A72D50DB44D17501848286B727 /* Foundation.framework */; };
-		890EA43E1FB747B76D8330DFCF23B60C /* Configuration.swift in Sources */ = {isa = PBXBuildFile; fileRef = DF02AC7EAB2737917851495042C90310 /* Configuration.swift */; };
-		8B444CABA3742FA64C8302F43BA08E51 /* SourceSansPro-Bold.ttf in Resources */ = {isa = PBXBuildFile; fileRef = 682BE89147E0C714BFBA89CFDD07B249 /* SourceSansPro-Bold.ttf */; };
-		9614F1D9498858628D4E8F1329EA864D /* Fonts.swift in Sources */ = {isa = PBXBuildFile; fileRef = FD42D91E282A72C41DBF188483391A1B /* Fonts.swift */; };
-		9634E0A24336A92C56688B7CDEA7C583 /* EditImageViewController.swift in Sources */ = {isa = PBXBuildFile; fileRef = 813D2E34435EE1501FC0AD10B18B5CBB /* EditImageViewController.swift */; };
-		A46E9ADF7DA3CC4AE8B79094E8ED2BA2 /* UIColor+Palette.swift in Sources */ = {isa = PBXBuildFile; fileRef = 6007368D33652B38921F7729507BBAF8 /* UIColor+Palette.swift */; };
-		AAEB8D728E3E39A6151F217D1D9C80D5 /* ShakeDetectingWindowDelegate.swift in Sources */ = {isa = PBXBuildFile; fileRef = 21067E360F3F2F854C7C4403B344995F /* ShakeDetectingWindowDelegate.swift */; };
-		AE8BA2A97DEE6F7A424EAA25381EF93D /* LogViewer.swift in Sources */ = {isa = PBXBuildFile; fileRef = 09C310F48704DCBC7E2EA2BEF0FC8493 /* LogViewer.swift */; };
-		B0CC6797F7BFD55D5F8B0A9B610B9183 /* Editor.swift in Sources */ = {isa = PBXBuildFile; fileRef = F63076845183C8EF1C17AF7C408717CB /* Editor.swift */; };
-		B22AEE4591136B22705208C22AD45047 /* ScreenshotHeaderView.swift in Sources */ = {isa = PBXBuildFile; fileRef = BA4C8D19657BDD8C40226CEB0B5A4645 /* ScreenshotHeaderView.swift */; };
-		B2B901A9DEFEE30843D4C496500BFE0A /* TextAnnotationView.swift in Sources */ = {isa = PBXBuildFile; fileRef = 88E19F81A1C7530CBB66A1BBB3D3D656 /* TextAnnotationView.swift */; };
-		BB1B3A957A7027B897588FD80BF82754 /* PinpointKit-umbrella.h in Headers */ = {isa = PBXBuildFile; fileRef = 725219F0821E54AAA703CDB0B5011ED2 /* PinpointKit-umbrella.h */; settings = {ATTRIBUTES = (Public, ); }; };
-		BE357C55C349639F2FAC0F4781735213 /* Screenshotter.swift in Sources */ = {isa = PBXBuildFile; fileRef = DF2CD938941D0BE9B3B64FEC02C49155 /* Screenshotter.swift */; };
-		C25E3FA566D98B00318E14DEF3C851A3 /* BarButtonItem.swift in Sources */ = {isa = PBXBuildFile; fileRef = DC94E4D18317B2122E3355C44CF6F5DC /* BarButtonItem.swift */; };
-		CA4CF9B598F5F953E51E57C2F96D9B50 /* ASLLogger.h in Headers */ = {isa = PBXBuildFile; fileRef = 7B3669EEE2D65F8A92474F1493B69190 /* ASLLogger.h */; settings = {ATTRIBUTES = (Public, ); }; };
-		CC257124BD0AD718044CBA266C29E095 /* Screen.swift in Sources */ = {isa = PBXBuildFile; fileRef = FDB7F3DC8DEDE9FA796C95EFC581697F /* Screen.swift */; };
-		CC7BC09B7369DA664DE882B252EC64BB /* ASLLogger.m in Sources */ = {isa = PBXBuildFile; fileRef = F64FA96C0CD2E32335FC73910EB3DBF6 /* ASLLogger.m */; };
-		CDF8AB1E14BDD136D6CD9D447A15DAE4 /* SourceSansPro-Semibold.ttf in Resources */ = {isa = PBXBuildFile; fileRef = C5566164C797956B1F76FCB1DC7D88A5 /* SourceSansPro-Semibold.ttf */; };
-		CEED22E33F3E513B51FA541D90CCC561 /* FeedbackViewController.swift in Sources */ = {isa = PBXBuildFile; fileRef = C268F5A58280743EE0263EB2E87A2353 /* FeedbackViewController.swift */; };
-		D7A91CC5352129F0951B4FC0D99DF228 /* MIMEType.swift in Sources */ = {isa = PBXBuildFile; fileRef = 69227C4178B141AB5BD92167E0E75F4B /* MIMEType.swift */; };
-		D8770CA427CB802A6DCCAFE0C5A6E85F /* FeedbackCollector.swift in Sources */ = {isa = PBXBuildFile; fileRef = 5FD88E9F6FB4CC94B8945141ECE71A2F /* FeedbackCollector.swift */; };
-		DCE490AE9E917184E263F5A532DA8329 /* ScreenshotDetector.swift in Sources */ = {isa = PBXBuildFile; fileRef = 70E34D4375FFD15FE7787007ADFE705C /* ScreenshotDetector.swift */; };
-		E49A2DC70651119CD777DFECB189F84C /* ShakeDetectingWindow.swift in Sources */ = {isa = PBXBuildFile; fileRef = 13E8AF04F08C02B812EE5AFF7A6EC8E9 /* ShakeDetectingWindow.swift */; };
+		909A85065FBD85B6830A578D2C04D2A2 /* Fonts.swift in Sources */ = {isa = PBXBuildFile; fileRef = 326076C14556FB2714911B1DA4464985 /* Fonts.swift */; };
+		9C66C06568F5476556C243A38409CFFF /* ASLLogger.h in Headers */ = {isa = PBXBuildFile; fileRef = 52C562E141054FB725BFC127122C042E /* ASLLogger.h */; settings = {ATTRIBUTES = (Public, ); }; };
+		A19065519064D118E2F5A5BD14E1EF8F /* SourceSansPro-Bold.ttf in Resources */ = {isa = PBXBuildFile; fileRef = 682BE89147E0C714BFBA89CFDD07B249 /* SourceSansPro-Bold.ttf */; };
+		A39BB050E2AE686FDE67DBB204EF337C /* MessageUI.framework in Frameworks */ = {isa = PBXBuildFile; fileRef = B3B899A0B12DE8854651E7B38551B012 /* MessageUI.framework */; };
+		AAFAE1D304E2131EBBF36BEAAB72BD37 /* AssetViewModel.swift in Sources */ = {isa = PBXBuildFile; fileRef = 7A85077C6493BEBFF07C2E9D1ED3BF78 /* AssetViewModel.swift */; };
+		AEA57F6C45C2438038BD9320CFE546C6 /* CheckmarkCell.swift in Sources */ = {isa = PBXBuildFile; fileRef = 8CECBAFBF4618265758F0205D28F20F8 /* CheckmarkCell.swift */; };
+		AED16DDA74FCF9CB31A7A73066C2BD12 /* AnnotationViewFactory.swift in Sources */ = {isa = PBXBuildFile; fileRef = F8049BD84666A20C8DF996CDF6086855 /* AnnotationViewFactory.swift */; };
+		B580C3EF9B81D01123CDF097F8F5896C /* Screenshotter.swift in Sources */ = {isa = PBXBuildFile; fileRef = 2C69EEA8086267F6CB9BDFA23EA359F8 /* Screenshotter.swift */; };
+		B7A3329254D8500D9D7DDE32A4F756A1 /* FeedbackNavigationController.swift in Sources */ = {isa = PBXBuildFile; fileRef = 11068106E1BA2AA39C9A215E30740FE6 /* FeedbackNavigationController.swift */; };
+		BA4A3EA2DC0C1D4DDB1703F45B5F285A /* SourceSansPro-Regular.ttf in Resources */ = {isa = PBXBuildFile; fileRef = 90A0F5A3540822809DCFD0115EFE53A0 /* SourceSansPro-Regular.ttf */; };
+		BE43020704E10FE27C3089ACC8CEDF45 /* TextAnnotationView.swift in Sources */ = {isa = PBXBuildFile; fileRef = 7480BC08DE3EE2FD9C20783D22A6C8DE /* TextAnnotationView.swift */; };
+		C68DEF231A40D37E22E518F8B160BE24 /* MIMEType.swift in Sources */ = {isa = PBXBuildFile; fileRef = A22DC4AEEE124D892150A7489B5AE8AC /* MIMEType.swift */; };
+		C7E556D4846CC1B9E7ED6DD9F65C5C6D /* UIColor+Palette.swift in Sources */ = {isa = PBXBuildFile; fileRef = AF67353172BE1BCED6429824798F6D17 /* UIColor+Palette.swift */; };
+		C82CB0875443328967DE0D7931A4416A /* SourceSansPro-Semibold.ttf in Resources */ = {isa = PBXBuildFile; fileRef = C5566164C797956B1F76FCB1DC7D88A5 /* SourceSansPro-Semibold.ttf */; };
+		CA9BF8FAB10E32BCA4324D10CACEB8D1 /* PinpointKit+ShakePresentation.swift in Sources */ = {isa = PBXBuildFile; fileRef = 7CAA0FA6EFFD683D6DE28DEA00BFEEDA /* PinpointKit+ShakePresentation.swift */; };
+		D9AA876A8A9E0B4F2989F2D887A8C6A7 /* NavigationController.swift in Sources */ = {isa = PBXBuildFile; fileRef = 40F9DEA2E9BA1F11418B36C6BF02CB12 /* NavigationController.swift */; };
+		DBF880588F56252CF816850B87375CF0 /* Screen.swift in Sources */ = {isa = PBXBuildFile; fileRef = 585C8469DDAB879C25B590C9E7850681 /* Screen.swift */; };
 		E56F9677A0979CF7F796282F9DA8CD80 /* Pods-PinpointKitExample-umbrella.h in Headers */ = {isa = PBXBuildFile; fileRef = C29D51E4E8E93994310ADCA633D301E6 /* Pods-PinpointKitExample-umbrella.h */; settings = {ATTRIBUTES = (Public, ); }; };
-		EA73E098F6B56EF30AB8C9A92E48177D /* Annotations.swift in Sources */ = {isa = PBXBuildFile; fileRef = B31DB1ABB3507BA01BE28168562B0EC6 /* Annotations.swift */; };
-		F42F8D76D8AEAED41E16F01E08A81B79 /* LogCollector.swift in Sources */ = {isa = PBXBuildFile; fileRef = 308EFB29116E9694CC94B7E4B5F1810B /* LogCollector.swift */; };
-		F6EFDD3B3B41510345EBCC2D6D768C6A /* UIKit.framework in Frameworks */ = {isa = PBXBuildFile; fileRef = E42A9844F76F9E28FEEC5A0F0037FF76 /* UIKit.framework */; };
-		FFDC42DCF1749F6967A9E2A7A24D54F4 /* BezierPath.swift in Sources */ = {isa = PBXBuildFile; fileRef = C4ABC1874C8BBE46EE5260CFB37143A6 /* BezierPath.swift */; };
+		E6FB25AAFDD1AB9E0A78AE873703C0AB /* ScreenshotHeaderView.swift in Sources */ = {isa = PBXBuildFile; fileRef = 7575234D47BB4DDDE43D78802B452C97 /* ScreenshotHeaderView.swift */; };
+		E74155768C9E3E0FAE6CBB4510F727D9 /* EditImageViewController.swift in Sources */ = {isa = PBXBuildFile; fileRef = DC4B471DDD77E88E2530DD36E63E1972 /* EditImageViewController.swift */; };
+		E7C87DCDA221722128CE5A6C78F993B4 /* PinpointKit-dummy.m in Sources */ = {isa = PBXBuildFile; fileRef = EEDDBE4C1A424929684B6138D23642E8 /* PinpointKit-dummy.m */; };
+		EA7F188DD14EE3B620B2B8B4B10830B6 /* Configuration.swift in Sources */ = {isa = PBXBuildFile; fileRef = 270E75644D85C39366AC088679D8E005 /* Configuration.swift */; };
+		F2A6812BA1EF397ED1F5E548A7F405DB /* BezierPath.swift in Sources */ = {isa = PBXBuildFile; fileRef = 163BECADF0426AE3C53E141CA51FE71C /* BezierPath.swift */; };
+		F47AF05169B3089F54A8AAD1D2E0D3ED /* ASLLogger.m in Sources */ = {isa = PBXBuildFile; fileRef = 83320B5D07EFA31D2E63DE570296C774 /* ASLLogger.m */; };
+		F8624E67025C8D37868ED9B750881AC1 /* Tool.swift in Sources */ = {isa = PBXBuildFile; fileRef = E1586EA80B07BE4B76BB7D7A69B03C1E /* Tool.swift */; };
+		F93F8A2321FE642D7C775B8D925C918B /* FeedbackTableViewDataSource.swift in Sources */ = {isa = PBXBuildFile; fileRef = D504DFE516108DCF8408833FCD090D8A /* FeedbackTableViewDataSource.swift */; };
+		FA01901CC0F6BFD1CA001AC158982243 /* SuccessType.swift in Sources */ = {isa = PBXBuildFile; fileRef = EBBAAB30C47EE8E414B68C3B2CA66D5B /* SuccessType.swift */; };
+		FA327432B4B6ADF8D9215F49233AAAEE /* EditImageViewControllerDelegate.swift in Sources */ = {isa = PBXBuildFile; fileRef = 52EFBCD85F7D4BD668169E008D21DBA1 /* EditImageViewControllerDelegate.swift */; };
+		FC70CAC01E5ECC0489DA8B4545CAA406 /* PinpointKit-umbrella.h in Headers */ = {isa = PBXBuildFile; fileRef = 725219F0821E54AAA703CDB0B5011ED2 /* PinpointKit-umbrella.h */; settings = {ATTRIBUTES = (Public, ); }; };
 /* End PBXBuildFile section */
 
 /* Begin PBXContainerItemProxy section */
@@ -2507,82 +76,87 @@
 			isa = PBXContainerItemProxy;
 			containerPortal = D41D8CD98F00B204E9800998ECF8427E /* Project object */;
 			proxyType = 1;
-			remoteGlobalIDString = 9B8B36ABA2A9EBDDB1077CC3B4BA7F10;
+			remoteGlobalIDString = 182FFF4FEDA30235CE9D79A0E510AB52;
 			remoteInfo = PinpointKit;
 		};
 /* End PBXContainerItemProxy section */
 
 /* Begin PBXFileReference section */
 		0148F29BAA8B901AF499610F69E21EB0 /* PinpointKit.framework */ = {isa = PBXFileReference; explicitFileType = wrapper.framework; includeInIndex = 0; path = PinpointKit.framework; sourceTree = BUILT_PRODUCTS_DIR; };
-		03DAEB50BD67858130D0CA1DEEFA6228 /* PinpointKit.h */ = {isa = PBXFileReference; includeInIndex = 1; lastKnownFileType = sourcecode.c.h; path = PinpointKit.h; sourceTree = "<group>"; };
-		09C310F48704DCBC7E2EA2BEF0FC8493 /* LogViewer.swift */ = {isa = PBXFileReference; includeInIndex = 1; lastKnownFileType = sourcecode.swift; path = LogViewer.swift; sourceTree = "<group>"; };
-		1161236D60FF011C936223C0BAD2A693 /* StrokeLayoutManager.swift */ = {isa = PBXFileReference; includeInIndex = 1; lastKnownFileType = sourcecode.swift; path = StrokeLayoutManager.swift; sourceTree = "<group>"; };
-		13E8AF04F08C02B812EE5AFF7A6EC8E9 /* ShakeDetectingWindow.swift */ = {isa = PBXFileReference; includeInIndex = 1; lastKnownFileType = sourcecode.swift; path = ShakeDetectingWindow.swift; sourceTree = "<group>"; };
+		027F0C601FD76BFDCB424E361B82A426 /* NSBundle+PinpointKit.swift */ = {isa = PBXFileReference; includeInIndex = 1; lastKnownFileType = sourcecode.swift; path = "NSBundle+PinpointKit.swift"; sourceTree = "<group>"; };
+		0363B2C7F5B889BADEC16BAFB6977C66 /* MailSender.swift */ = {isa = PBXFileReference; includeInIndex = 1; lastKnownFileType = sourcecode.swift; path = MailSender.swift; sourceTree = "<group>"; };
+		11068106E1BA2AA39C9A215E30740FE6 /* FeedbackNavigationController.swift */ = {isa = PBXFileReference; includeInIndex = 1; lastKnownFileType = sourcecode.swift; path = FeedbackNavigationController.swift; sourceTree = "<group>"; };
+		163BECADF0426AE3C53E141CA51FE71C /* BezierPath.swift */ = {isa = PBXFileReference; includeInIndex = 1; lastKnownFileType = sourcecode.swift; path = BezierPath.swift; sourceTree = "<group>"; };
 		1B5B6A4B3BF2B3CF780CDC82754080EF /* Pods-PinpointKitExample.release.xcconfig */ = {isa = PBXFileReference; includeInIndex = 1; lastKnownFileType = text.xcconfig; path = "Pods-PinpointKitExample.release.xcconfig"; sourceTree = "<group>"; };
-		21067E360F3F2F854C7C4403B344995F /* ShakeDetectingWindowDelegate.swift */ = {isa = PBXFileReference; includeInIndex = 1; lastKnownFileType = sourcecode.swift; path = ShakeDetectingWindowDelegate.swift; sourceTree = "<group>"; };
-		24F7EC5656617F15ED8CE029B891A06B /* UIGestureRecognizer+FailRecognizing.swift */ = {isa = PBXFileReference; includeInIndex = 1; lastKnownFileType = sourcecode.swift; path = "UIGestureRecognizer+FailRecognizing.swift"; sourceTree = "<group>"; };
 		25667C999B02E5BC433F074210815999 /* PinpointKit.modulemap */ = {isa = PBXFileReference; includeInIndex = 1; lastKnownFileType = "sourcecode.module-map"; path = PinpointKit.modulemap; sourceTree = "<group>"; };
-		308EFB29116E9694CC94B7E4B5F1810B /* LogCollector.swift */ = {isa = PBXFileReference; includeInIndex = 1; lastKnownFileType = sourcecode.swift; path = LogCollector.swift; sourceTree = "<group>"; };
-		33252575F4C43369EB7881FD095E79A6 /* BasicLogViewController.swift */ = {isa = PBXFileReference; includeInIndex = 1; lastKnownFileType = sourcecode.swift; path = BasicLogViewController.swift; sourceTree = "<group>"; };
+		270E75644D85C39366AC088679D8E005 /* Configuration.swift */ = {isa = PBXFileReference; includeInIndex = 1; lastKnownFileType = sourcecode.swift; path = Configuration.swift; sourceTree = "<group>"; };
+		2C69EEA8086267F6CB9BDFA23EA359F8 /* Screenshotter.swift */ = {isa = PBXFileReference; includeInIndex = 1; lastKnownFileType = sourcecode.swift; path = Screenshotter.swift; sourceTree = "<group>"; };
+		326076C14556FB2714911B1DA4464985 /* Fonts.swift */ = {isa = PBXFileReference; includeInIndex = 1; lastKnownFileType = sourcecode.swift; path = Fonts.swift; sourceTree = "<group>"; };
 		33741AA812B46D53954828DBAB51DE74 /* PinpointKit-prefix.pch */ = {isa = PBXFileReference; includeInIndex = 1; lastKnownFileType = sourcecode.c.h; path = "PinpointKit-prefix.pch"; sourceTree = "<group>"; };
+		35D2FFEF2EA4A4AFF37AB69939036432 /* SystemLogCollector.swift */ = {isa = PBXFileReference; includeInIndex = 1; lastKnownFileType = sourcecode.swift; path = SystemLogCollector.swift; sourceTree = "<group>"; };
+		3B1C2848C46CF37E40DD76EC447A29E6 /* ShakeDetectingWindowDelegate.swift */ = {isa = PBXFileReference; includeInIndex = 1; lastKnownFileType = sourcecode.swift; path = ShakeDetectingWindowDelegate.swift; sourceTree = "<group>"; };
 		3B86491F230EF531B54484A2818BDAAE /* Pods-PinpointKitExample-resources.sh */ = {isa = PBXFileReference; includeInIndex = 1; lastKnownFileType = text.script.sh; path = "Pods-PinpointKitExample-resources.sh"; sourceTree = "<group>"; };
-		4C94CF0E383885427113F5A623ACDD26 /* AnnotationView.swift */ = {isa = PBXFileReference; includeInIndex = 1; lastKnownFileType = sourcecode.swift; path = AnnotationView.swift; sourceTree = "<group>"; };
-		50C1BDD3ABB07B8A7BBCD459BB256899 /* FeedbackTableViewDataSource.swift */ = {isa = PBXFileReference; includeInIndex = 1; lastKnownFileType = sourcecode.swift; path = FeedbackTableViewDataSource.swift; sourceTree = "<group>"; };
-		5FD88E9F6FB4CC94B8945141ECE71A2F /* FeedbackCollector.swift */ = {isa = PBXFileReference; includeInIndex = 1; lastKnownFileType = sourcecode.swift; path = FeedbackCollector.swift; sourceTree = "<group>"; };
-		6007368D33652B38921F7729507BBAF8 /* UIColor+Palette.swift */ = {isa = PBXFileReference; includeInIndex = 1; lastKnownFileType = sourcecode.swift; path = "UIColor+Palette.swift"; sourceTree = "<group>"; };
+		40F9DEA2E9BA1F11418B36C6BF02CB12 /* NavigationController.swift */ = {isa = PBXFileReference; includeInIndex = 1; lastKnownFileType = sourcecode.swift; path = NavigationController.swift; sourceTree = "<group>"; };
+		4584CC20D59BD00B39A908E71268F6DE /* ArrowAnnotationView.swift */ = {isa = PBXFileReference; includeInIndex = 1; lastKnownFileType = sourcecode.swift; path = ArrowAnnotationView.swift; sourceTree = "<group>"; };
+		45DEC0929017C5728537DA4DCEB2443D /* StrokeLayoutManager.swift */ = {isa = PBXFileReference; includeInIndex = 1; lastKnownFileType = sourcecode.swift; path = StrokeLayoutManager.swift; sourceTree = "<group>"; };
+		4C792BA0DC81B927AA97259CACA8E171 /* PinpointKit.swift */ = {isa = PBXFileReference; includeInIndex = 1; lastKnownFileType = sourcecode.swift; path = PinpointKit.swift; sourceTree = "<group>"; };
+		52C562E141054FB725BFC127122C042E /* ASLLogger.h */ = {isa = PBXFileReference; includeInIndex = 1; lastKnownFileType = sourcecode.c.h; path = ASLLogger.h; sourceTree = "<group>"; };
+		52EFBCD85F7D4BD668169E008D21DBA1 /* EditImageViewControllerDelegate.swift */ = {isa = PBXFileReference; includeInIndex = 1; lastKnownFileType = sourcecode.swift; path = EditImageViewControllerDelegate.swift; sourceTree = "<group>"; };
+		585C8469DDAB879C25B590C9E7850681 /* Screen.swift */ = {isa = PBXFileReference; includeInIndex = 1; lastKnownFileType = sourcecode.swift; path = Screen.swift; sourceTree = "<group>"; };
+		5CDD4A37EC743E8178F7372D9F8F6639 /* BoxAnnotationView.swift */ = {isa = PBXFileReference; includeInIndex = 1; lastKnownFileType = sourcecode.swift; path = BoxAnnotationView.swift; sourceTree = "<group>"; };
+		5FF758914D76727BD0E03F03DFA07D91 /* LogViewer.swift */ = {isa = PBXFileReference; includeInIndex = 1; lastKnownFileType = sourcecode.swift; path = LogViewer.swift; sourceTree = "<group>"; };
+		609DC17F59038AA07688BA1E5D726B99 /* UIGestureRecognizer+FailRecognizing.swift */ = {isa = PBXFileReference; includeInIndex = 1; lastKnownFileType = sourcecode.swift; path = "UIGestureRecognizer+FailRecognizing.swift"; sourceTree = "<group>"; };
 		6240138CE5C133B1F320094C0219CE81 /* Info.plist */ = {isa = PBXFileReference; includeInIndex = 1; lastKnownFileType = text.plist.xml; path = Info.plist; sourceTree = "<group>"; };
+		637CB288A0D9F8A5C2B4E1CE371F3465 /* BasicLogViewController.swift */ = {isa = PBXFileReference; includeInIndex = 1; lastKnownFileType = sourcecode.swift; path = BasicLogViewController.swift; sourceTree = "<group>"; };
 		63CB56BD873C4BB171888105C6F1B545 /* Pods-PinpointKitExample-dummy.m */ = {isa = PBXFileReference; includeInIndex = 1; lastKnownFileType = sourcecode.c.objc; path = "Pods-PinpointKitExample-dummy.m"; sourceTree = "<group>"; };
-		651C65DBF3118DA171AD92AE444A591E /* PinpointKit.swift */ = {isa = PBXFileReference; includeInIndex = 1; lastKnownFileType = sourcecode.swift; path = PinpointKit.swift; sourceTree = "<group>"; };
-		6733DA019BC7A324F5A26C4629413170 /* FeedbackNavigationController.swift */ = {isa = PBXFileReference; includeInIndex = 1; lastKnownFileType = sourcecode.swift; path = FeedbackNavigationController.swift; sourceTree = "<group>"; };
 		682BE89147E0C714BFBA89CFDD07B249 /* SourceSansPro-Bold.ttf */ = {isa = PBXFileReference; includeInIndex = 1; lastKnownFileType = file; path = "SourceSansPro-Bold.ttf"; sourceTree = "<group>"; };
-		69227C4178B141AB5BD92167E0E75F4B /* MIMEType.swift */ = {isa = PBXFileReference; includeInIndex = 1; lastKnownFileType = sourcecode.swift; path = MIMEType.swift; sourceTree = "<group>"; };
 		6FC6B35BE5C992DCA32977409A3ECE0A /* Media.xcassets */ = {isa = PBXFileReference; includeInIndex = 1; lastKnownFileType = folder.assetcatalog; path = Media.xcassets; sourceTree = "<group>"; };
-		708CCA67FB8672A6E8EB8DCF9A231BDA /* Feedback.swift */ = {isa = PBXFileReference; includeInIndex = 1; lastKnownFileType = sourcecode.swift; path = Feedback.swift; sourceTree = "<group>"; };
 		70C65AA65F77BEC4C0F59BE7B5BDD25D /* PinpointKit.xcconfig */ = {isa = PBXFileReference; includeInIndex = 1; lastKnownFileType = text.xcconfig; path = PinpointKit.xcconfig; sourceTree = "<group>"; };
-		70E34D4375FFD15FE7787007ADFE705C /* ScreenshotDetector.swift */ = {isa = PBXFileReference; includeInIndex = 1; lastKnownFileType = sourcecode.swift; path = ScreenshotDetector.swift; sourceTree = "<group>"; };
-		721D6A10410E15440B8038A9521045FA /* SuccessType.swift */ = {isa = PBXFileReference; includeInIndex = 1; lastKnownFileType = sourcecode.swift; path = SuccessType.swift; sourceTree = "<group>"; };
 		725219F0821E54AAA703CDB0B5011ED2 /* PinpointKit-umbrella.h */ = {isa = PBXFileReference; includeInIndex = 1; lastKnownFileType = sourcecode.c.h; path = "PinpointKit-umbrella.h"; sourceTree = "<group>"; };
 		747F01800B94931AC66C2CC8643AAB7E /* Pods-PinpointKitExample-acknowledgements.plist */ = {isa = PBXFileReference; includeInIndex = 1; lastKnownFileType = text.plist.xml; path = "Pods-PinpointKitExample-acknowledgements.plist"; sourceTree = "<group>"; };
+		7480BC08DE3EE2FD9C20783D22A6C8DE /* TextAnnotationView.swift */ = {isa = PBXFileReference; includeInIndex = 1; lastKnownFileType = sourcecode.swift; path = TextAnnotationView.swift; sourceTree = "<group>"; };
 		74D6182912AA7B120B288E116A905177 /* Pods-PinpointKitExample.debug.xcconfig */ = {isa = PBXFileReference; includeInIndex = 1; lastKnownFileType = text.xcconfig; path = "Pods-PinpointKitExample.debug.xcconfig"; sourceTree = "<group>"; };
-		7B3669EEE2D65F8A92474F1493B69190 /* ASLLogger.h */ = {isa = PBXFileReference; includeInIndex = 1; lastKnownFileType = sourcecode.c.h; path = ASLLogger.h; sourceTree = "<group>"; };
-		813D2E34435EE1501FC0AD10B18B5CBB /* EditImageViewController.swift */ = {isa = PBXFileReference; includeInIndex = 1; lastKnownFileType = sourcecode.swift; path = EditImageViewController.swift; sourceTree = "<group>"; };
-		88E19F81A1C7530CBB66A1BBB3D3D656 /* TextAnnotationView.swift */ = {isa = PBXFileReference; includeInIndex = 1; lastKnownFileType = sourcecode.swift; path = TextAnnotationView.swift; sourceTree = "<group>"; };
+		7575234D47BB4DDDE43D78802B452C97 /* ScreenshotHeaderView.swift */ = {isa = PBXFileReference; includeInIndex = 1; lastKnownFileType = sourcecode.swift; path = ScreenshotHeaderView.swift; sourceTree = "<group>"; };
+		7A85077C6493BEBFF07C2E9D1ED3BF78 /* AssetViewModel.swift */ = {isa = PBXFileReference; includeInIndex = 1; lastKnownFileType = sourcecode.swift; path = AssetViewModel.swift; sourceTree = "<group>"; };
+		7CAA0FA6EFFD683D6DE28DEA00BFEEDA /* PinpointKit+ShakePresentation.swift */ = {isa = PBXFileReference; includeInIndex = 1; lastKnownFileType = sourcecode.swift; path = "PinpointKit+ShakePresentation.swift"; sourceTree = "<group>"; };
+		827731D8CB965509600F758E9E5BA639 /* KeyboardAvoider.swift */ = {isa = PBXFileReference; includeInIndex = 1; lastKnownFileType = sourcecode.swift; path = KeyboardAvoider.swift; sourceTree = "<group>"; };
+		83320B5D07EFA31D2E63DE570296C774 /* ASLLogger.m */ = {isa = PBXFileReference; includeInIndex = 1; lastKnownFileType = sourcecode.c.objc; path = ASLLogger.m; sourceTree = "<group>"; };
+		8B09E0E3CB8A03667585A285D777BFC5 /* AnnotationView.swift */ = {isa = PBXFileReference; includeInIndex = 1; lastKnownFileType = sourcecode.swift; path = AnnotationView.swift; sourceTree = "<group>"; };
+		8CECBAFBF4618265758F0205D28F20F8 /* CheckmarkCell.swift */ = {isa = PBXFileReference; includeInIndex = 1; lastKnownFileType = sourcecode.swift; path = CheckmarkCell.swift; sourceTree = "<group>"; };
 		8E4C26A72D50DB44D17501848286B727 /* Foundation.framework */ = {isa = PBXFileReference; lastKnownFileType = wrapper.framework; name = Foundation.framework; path = Platforms/iPhoneOS.platform/Developer/SDKs/iPhoneOS9.3.sdk/System/Library/Frameworks/Foundation.framework; sourceTree = DEVELOPER_DIR; };
+		906F06715B344CCC9EC7F8368767C96D /* BarButtonItem.swift */ = {isa = PBXFileReference; includeInIndex = 1; lastKnownFileType = sourcecode.swift; path = BarButtonItem.swift; sourceTree = "<group>"; };
 		90A0F5A3540822809DCFD0115EFE53A0 /* SourceSansPro-Regular.ttf */ = {isa = PBXFileReference; includeInIndex = 1; lastKnownFileType = file; path = "SourceSansPro-Regular.ttf"; sourceTree = "<group>"; };
 		93A4A3777CF96A4AAC1D13BA6DCCEA73 /* Podfile */ = {isa = PBXFileReference; explicitFileType = text.script.ruby; includeInIndex = 1; name = Podfile; path = ../Podfile; sourceTree = SOURCE_ROOT; xcLanguageSpecificationIdentifier = xcode.lang.ruby; };
-		94269342AD6E4DF869008C551241D1AA /* CheckmarkCell.swift */ = {isa = PBXFileReference; includeInIndex = 1; lastKnownFileType = sourcecode.swift; path = CheckmarkCell.swift; sourceTree = "<group>"; };
-		98CD5385E048E2DC4A150C39D3901E7A /* SystemLogCollector.swift */ = {isa = PBXFileReference; includeInIndex = 1; lastKnownFileType = sourcecode.swift; path = SystemLogCollector.swift; sourceTree = "<group>"; };
-		A01141892A062EBEA00EABC326D5CDA7 /* KeyboardAvoider.swift */ = {isa = PBXFileReference; includeInIndex = 1; lastKnownFileType = sourcecode.swift; path = KeyboardAvoider.swift; sourceTree = "<group>"; };
-		A03D746D959BD242AD7EE104932D77EF /* BlurAnnotationView.swift */ = {isa = PBXFileReference; includeInIndex = 1; lastKnownFileType = sourcecode.swift; path = BlurAnnotationView.swift; sourceTree = "<group>"; };
-		AEE7083B622E6A9934A77733A8C7DCD6 /* NSBundle+PinpointKit.swift */ = {isa = PBXFileReference; includeInIndex = 1; lastKnownFileType = sourcecode.swift; path = "NSBundle+PinpointKit.swift"; sourceTree = "<group>"; };
+		977B368A0A977640EE9F13DC1A8144D7 /* FeedbackViewController.swift */ = {isa = PBXFileReference; includeInIndex = 1; lastKnownFileType = sourcecode.swift; path = FeedbackViewController.swift; sourceTree = "<group>"; };
+		9C007131C155C768A084C93BE39A4F67 /* ShakeDetectingWindow.swift */ = {isa = PBXFileReference; includeInIndex = 1; lastKnownFileType = sourcecode.swift; path = ShakeDetectingWindow.swift; sourceTree = "<group>"; };
+		A22DC4AEEE124D892150A7489B5AE8AC /* MIMEType.swift */ = {isa = PBXFileReference; includeInIndex = 1; lastKnownFileType = sourcecode.swift; path = MIMEType.swift; sourceTree = "<group>"; };
 		AF091F40184E2C7CB0FCE223F50B6407 /* PinpointKit.xcassets */ = {isa = PBXFileReference; includeInIndex = 1; lastKnownFileType = folder.assetcatalog; path = PinpointKit.xcassets; sourceTree = "<group>"; };
-		B20D8C32974751216E070EA8C754B672 /* MailSender.swift */ = {isa = PBXFileReference; includeInIndex = 1; lastKnownFileType = sourcecode.swift; path = MailSender.swift; sourceTree = "<group>"; };
-		B31DB1ABB3507BA01BE28168562B0EC6 /* Annotations.swift */ = {isa = PBXFileReference; includeInIndex = 1; lastKnownFileType = sourcecode.swift; path = Annotations.swift; sourceTree = "<group>"; };
+		AF67353172BE1BCED6429824798F6D17 /* UIColor+Palette.swift */ = {isa = PBXFileReference; includeInIndex = 1; lastKnownFileType = sourcecode.swift; path = "UIColor+Palette.swift"; sourceTree = "<group>"; };
 		B3B899A0B12DE8854651E7B38551B012 /* MessageUI.framework */ = {isa = PBXFileReference; lastKnownFileType = wrapper.framework; name = MessageUI.framework; path = Platforms/iPhoneOS.platform/Developer/SDKs/iPhoneOS9.3.sdk/System/Library/Frameworks/MessageUI.framework; sourceTree = DEVELOPER_DIR; };
-		BA4C8D19657BDD8C40226CEB0B5A4645 /* ScreenshotHeaderView.swift */ = {isa = PBXFileReference; includeInIndex = 1; lastKnownFileType = sourcecode.swift; path = ScreenshotHeaderView.swift; sourceTree = "<group>"; };
-		C14DC172A88E8E9C24FE0F6D1252B22D /* AssetViewModel.swift */ = {isa = PBXFileReference; includeInIndex = 1; lastKnownFileType = sourcecode.swift; path = AssetViewModel.swift; sourceTree = "<group>"; };
-		C268F5A58280743EE0263EB2E87A2353 /* FeedbackViewController.swift */ = {isa = PBXFileReference; includeInIndex = 1; lastKnownFileType = sourcecode.swift; path = FeedbackViewController.swift; sourceTree = "<group>"; };
+		B51B1C92E6AD58875D7B4C8D78C6CEE6 /* BlurAnnotationView.swift */ = {isa = PBXFileReference; includeInIndex = 1; lastKnownFileType = sourcecode.swift; path = BlurAnnotationView.swift; sourceTree = "<group>"; };
+		BA318FD0E89B59DB690D0A3102D76605 /* UIView+PinpointKit.swift */ = {isa = PBXFileReference; includeInIndex = 1; lastKnownFileType = sourcecode.swift; path = "UIView+PinpointKit.swift"; sourceTree = "<group>"; };
+		BB22D62942BAF66592EE7A2B009BA81D /* ScreenshotDetector.swift */ = {isa = PBXFileReference; includeInIndex = 1; lastKnownFileType = sourcecode.swift; path = ScreenshotDetector.swift; sourceTree = "<group>"; };
 		C29D51E4E8E93994310ADCA633D301E6 /* Pods-PinpointKitExample-umbrella.h */ = {isa = PBXFileReference; includeInIndex = 1; lastKnownFileType = sourcecode.c.h; path = "Pods-PinpointKitExample-umbrella.h"; sourceTree = "<group>"; };
 		C4A6908DFBA7072A43C5A5B9C0AEBFAF /* Pods-PinpointKitExample.modulemap */ = {isa = PBXFileReference; includeInIndex = 1; lastKnownFileType = "sourcecode.module-map"; path = "Pods-PinpointKitExample.modulemap"; sourceTree = "<group>"; };
-		C4ABC1874C8BBE46EE5260CFB37143A6 /* BezierPath.swift */ = {isa = PBXFileReference; includeInIndex = 1; lastKnownFileType = sourcecode.swift; path = BezierPath.swift; sourceTree = "<group>"; };
 		C5566164C797956B1F76FCB1DC7D88A5 /* SourceSansPro-Semibold.ttf */ = {isa = PBXFileReference; includeInIndex = 1; lastKnownFileType = file; path = "SourceSansPro-Semibold.ttf"; sourceTree = "<group>"; };
-		C6492B315E117D0E6EAAD7073A6B2447 /* AnnotationsView.swift */ = {isa = PBXFileReference; includeInIndex = 1; lastKnownFileType = sourcecode.swift; path = AnnotationsView.swift; sourceTree = "<group>"; };
 		CDC3A4BF8774A7DEE2316927BCA8BA3A /* Pods-PinpointKitExample-frameworks.sh */ = {isa = PBXFileReference; includeInIndex = 1; lastKnownFileType = text.script.sh; path = "Pods-PinpointKitExample-frameworks.sh"; sourceTree = "<group>"; };
 		D37B3CC579D24F19F07B469C5B0CBF69 /* Info.plist */ = {isa = PBXFileReference; includeInIndex = 1; lastKnownFileType = text.plist.xml; path = Info.plist; sourceTree = "<group>"; };
 		D3978111B9A4397C306BABFDB5B20D6E /* Pods-PinpointKitExample-acknowledgements.markdown */ = {isa = PBXFileReference; includeInIndex = 1; lastKnownFileType = text; path = "Pods-PinpointKitExample-acknowledgements.markdown"; sourceTree = "<group>"; };
-		DC94E4D18317B2122E3355C44CF6F5DC /* BarButtonItem.swift */ = {isa = PBXFileReference; includeInIndex = 1; lastKnownFileType = sourcecode.swift; path = BarButtonItem.swift; sourceTree = "<group>"; };
-		DF02AC7EAB2737917851495042C90310 /* Configuration.swift */ = {isa = PBXFileReference; includeInIndex = 1; lastKnownFileType = sourcecode.swift; path = Configuration.swift; sourceTree = "<group>"; };
-		DF2CD938941D0BE9B3B64FEC02C49155 /* Screenshotter.swift */ = {isa = PBXFileReference; includeInIndex = 1; lastKnownFileType = sourcecode.swift; path = Screenshotter.swift; sourceTree = "<group>"; };
+		D405F5090BDEFB1919419C6940C3EC03 /* FeedbackCollector.swift */ = {isa = PBXFileReference; includeInIndex = 1; lastKnownFileType = sourcecode.swift; path = FeedbackCollector.swift; sourceTree = "<group>"; };
+		D504DFE516108DCF8408833FCD090D8A /* FeedbackTableViewDataSource.swift */ = {isa = PBXFileReference; includeInIndex = 1; lastKnownFileType = sourcecode.swift; path = FeedbackTableViewDataSource.swift; sourceTree = "<group>"; };
+		D84BEEA11518EEAABC22F6378FF4AD92 /* Sender.swift */ = {isa = PBXFileReference; includeInIndex = 1; lastKnownFileType = sourcecode.swift; path = Sender.swift; sourceTree = "<group>"; };
+		DC4B471DDD77E88E2530DD36E63E1972 /* EditImageViewController.swift */ = {isa = PBXFileReference; includeInIndex = 1; lastKnownFileType = sourcecode.swift; path = EditImageViewController.swift; sourceTree = "<group>"; };
+		E1586EA80B07BE4B76BB7D7A69B03C1E /* Tool.swift */ = {isa = PBXFileReference; includeInIndex = 1; lastKnownFileType = sourcecode.swift; path = Tool.swift; sourceTree = "<group>"; };
+		E242196E38C7351A23DAE09C31B02BAE /* AnnotationsView.swift */ = {isa = PBXFileReference; includeInIndex = 1; lastKnownFileType = sourcecode.swift; path = AnnotationsView.swift; sourceTree = "<group>"; };
+		E411A2AE77E73A8CA26DBA26B677D223 /* LogCollector.swift */ = {isa = PBXFileReference; includeInIndex = 1; lastKnownFileType = sourcecode.swift; path = LogCollector.swift; sourceTree = "<group>"; };
 		E42A9844F76F9E28FEEC5A0F0037FF76 /* UIKit.framework */ = {isa = PBXFileReference; lastKnownFileType = wrapper.framework; name = UIKit.framework; path = Platforms/iPhoneOS.platform/Developer/SDKs/iPhoneOS9.3.sdk/System/Library/Frameworks/UIKit.framework; sourceTree = DEVELOPER_DIR; };
-		EE6E736EE9571EBA75A91769BD589154 /* PinpointKit+ShakePresentation.swift */ = {isa = PBXFileReference; includeInIndex = 1; lastKnownFileType = sourcecode.swift; path = "PinpointKit+ShakePresentation.swift"; sourceTree = "<group>"; };
+		E7199D5637924F6885A8A64EFFB2BA5A /* PinpointKit.h */ = {isa = PBXFileReference; includeInIndex = 1; lastKnownFileType = sourcecode.c.h; path = PinpointKit.h; sourceTree = "<group>"; };
+		EBBAAB30C47EE8E414B68C3B2CA66D5B /* SuccessType.swift */ = {isa = PBXFileReference; includeInIndex = 1; lastKnownFileType = sourcecode.swift; path = SuccessType.swift; sourceTree = "<group>"; };
+		ECE082342DE52FF9E10BF1DDA48B30B7 /* Editor.swift */ = {isa = PBXFileReference; includeInIndex = 1; lastKnownFileType = sourcecode.swift; path = Editor.swift; sourceTree = "<group>"; };
 		EEDDBE4C1A424929684B6138D23642E8 /* PinpointKit-dummy.m */ = {isa = PBXFileReference; includeInIndex = 1; lastKnownFileType = sourcecode.c.objc; path = "PinpointKit-dummy.m"; sourceTree = "<group>"; };
-		F63076845183C8EF1C17AF7C408717CB /* Editor.swift */ = {isa = PBXFileReference; includeInIndex = 1; lastKnownFileType = sourcecode.swift; path = Editor.swift; sourceTree = "<group>"; };
-		F64FA96C0CD2E32335FC73910EB3DBF6 /* ASLLogger.m */ = {isa = PBXFileReference; includeInIndex = 1; lastKnownFileType = sourcecode.c.objc; path = ASLLogger.m; sourceTree = "<group>"; };
-		F8BE55E3B1E52F7CB434585C4BE07807 /* Sender.swift */ = {isa = PBXFileReference; includeInIndex = 1; lastKnownFileType = sourcecode.swift; path = Sender.swift; sourceTree = "<group>"; };
-		FBB35E2B00D22D5D09E94AEC1E868D15 /* BoxAnnotationView.swift */ = {isa = PBXFileReference; includeInIndex = 1; lastKnownFileType = sourcecode.swift; path = BoxAnnotationView.swift; sourceTree = "<group>"; };
-		FD42D91E282A72C41DBF188483391A1B /* Fonts.swift */ = {isa = PBXFileReference; includeInIndex = 1; lastKnownFileType = sourcecode.swift; path = Fonts.swift; sourceTree = "<group>"; };
-		FDB7F3DC8DEDE9FA796C95EFC581697F /* Screen.swift */ = {isa = PBXFileReference; includeInIndex = 1; lastKnownFileType = sourcecode.swift; path = Screen.swift; sourceTree = "<group>"; };
-		FE7D198AB91A0C5A6411679153FE61BB /* ArrowAnnotationView.swift */ = {isa = PBXFileReference; includeInIndex = 1; lastKnownFileType = sourcecode.swift; path = ArrowAnnotationView.swift; sourceTree = "<group>"; };
+		F086AFA5DBA73DAC37E3F742AB92FF54 /* Feedback.swift */ = {isa = PBXFileReference; includeInIndex = 1; lastKnownFileType = sourcecode.swift; path = Feedback.swift; sourceTree = "<group>"; };
+		F8049BD84666A20C8DF996CDF6086855 /* AnnotationViewFactory.swift */ = {isa = PBXFileReference; includeInIndex = 1; lastKnownFileType = sourcecode.swift; path = AnnotationViewFactory.swift; sourceTree = "<group>"; };
+		FA7F72A452F2A156C57FA1280732B407 /* Annotations.swift */ = {isa = PBXFileReference; includeInIndex = 1; lastKnownFileType = sourcecode.swift; path = Annotations.swift; sourceTree = "<group>"; };
 		FFC218B076577FDDB35FED8A4C0FBB33 /* Pods_PinpointKitExample.framework */ = {isa = PBXFileReference; explicitFileType = wrapper.framework; includeInIndex = 0; path = Pods_PinpointKitExample.framework; sourceTree = BUILT_PRODUCTS_DIR; };
 /* End PBXFileReference section */
 
@@ -2595,13 +169,13 @@
 			);
 			runOnlyForDeploymentPostprocessing = 0;
 		};
-		BED5D1D47F854843E39EE891BA309981 /* Frameworks */ = {
+		7EA9D4B2115C0DF134BADD8F0C38E59A /* Frameworks */ = {
 			isa = PBXFrameworksBuildPhase;
 			buildActionMask = 2147483647;
 			files = (
-				82777EF88222C455695B00E6237DC2F6 /* Foundation.framework in Frameworks */,
-				822E74366D7A721E9617D620DB430678 /* MessageUI.framework in Frameworks */,
-				F6EFDD3B3B41510345EBCC2D6D768C6A /* UIKit.framework in Frameworks */,
+				855FEF7B37995EED018C963EF4FFC89E /* Foundation.framework in Frameworks */,
+				A39BB050E2AE686FDE67DBB204EF337C /* MessageUI.framework in Frameworks */,
+				43215AF689549A7CF19842E3F9C179BC /* UIKit.framework in Frameworks */,
 			);
 			runOnlyForDeploymentPostprocessing = 0;
 		};
@@ -2702,10 +276,74 @@
 			name = Products;
 			sourceTree = "<group>";
 		};
+		A75CF8013914B1FE7930D21A9C1AC788 /* Sources */ = {
+			isa = PBXGroup;
+			children = (
+				FA7F72A452F2A156C57FA1280732B407 /* Annotations.swift */,
+				E242196E38C7351A23DAE09C31B02BAE /* AnnotationsView.swift */,
+				8B09E0E3CB8A03667585A285D777BFC5 /* AnnotationView.swift */,
+				4584CC20D59BD00B39A908E71268F6DE /* ArrowAnnotationView.swift */,
+				52C562E141054FB725BFC127122C042E /* ASLLogger.h */,
+				83320B5D07EFA31D2E63DE570296C774 /* ASLLogger.m */,
+				7A85077C6493BEBFF07C2E9D1ED3BF78 /* AssetViewModel.swift */,
+				906F06715B344CCC9EC7F8368767C96D /* BarButtonItem.swift */,
+				637CB288A0D9F8A5C2B4E1CE371F3465 /* BasicLogViewController.swift */,
+				163BECADF0426AE3C53E141CA51FE71C /* BezierPath.swift */,
+				B51B1C92E6AD58875D7B4C8D78C6CEE6 /* BlurAnnotationView.swift */,
+				5CDD4A37EC743E8178F7372D9F8F6639 /* BoxAnnotationView.swift */,
+				8CECBAFBF4618265758F0205D28F20F8 /* CheckmarkCell.swift */,
+				270E75644D85C39366AC088679D8E005 /* Configuration.swift */,
+				F086AFA5DBA73DAC37E3F742AB92FF54 /* Feedback.swift */,
+				D405F5090BDEFB1919419C6940C3EC03 /* FeedbackCollector.swift */,
+				11068106E1BA2AA39C9A215E30740FE6 /* FeedbackNavigationController.swift */,
+				D504DFE516108DCF8408833FCD090D8A /* FeedbackTableViewDataSource.swift */,
+				977B368A0A977640EE9F13DC1A8144D7 /* FeedbackViewController.swift */,
+				326076C14556FB2714911B1DA4464985 /* Fonts.swift */,
+				827731D8CB965509600F758E9E5BA639 /* KeyboardAvoider.swift */,
+				E411A2AE77E73A8CA26DBA26B677D223 /* LogCollector.swift */,
+				5FF758914D76727BD0E03F03DFA07D91 /* LogViewer.swift */,
+				0363B2C7F5B889BADEC16BAFB6977C66 /* MailSender.swift */,
+				A22DC4AEEE124D892150A7489B5AE8AC /* MIMEType.swift */,
+				40F9DEA2E9BA1F11418B36C6BF02CB12 /* NavigationController.swift */,
+				027F0C601FD76BFDCB424E361B82A426 /* NSBundle+PinpointKit.swift */,
+				E7199D5637924F6885A8A64EFFB2BA5A /* PinpointKit.h */,
+				4C792BA0DC81B927AA97259CACA8E171 /* PinpointKit.swift */,
+				7CAA0FA6EFFD683D6DE28DEA00BFEEDA /* PinpointKit+ShakePresentation.swift */,
+				585C8469DDAB879C25B590C9E7850681 /* Screen.swift */,
+				BB22D62942BAF66592EE7A2B009BA81D /* ScreenshotDetector.swift */,
+				7575234D47BB4DDDE43D78802B452C97 /* ScreenshotHeaderView.swift */,
+				2C69EEA8086267F6CB9BDFA23EA359F8 /* Screenshotter.swift */,
+				D84BEEA11518EEAABC22F6378FF4AD92 /* Sender.swift */,
+				9C007131C155C768A084C93BE39A4F67 /* ShakeDetectingWindow.swift */,
+				3B1C2848C46CF37E40DD76EC447A29E6 /* ShakeDetectingWindowDelegate.swift */,
+				45DEC0929017C5728537DA4DCEB2443D /* StrokeLayoutManager.swift */,
+				EBBAAB30C47EE8E414B68C3B2CA66D5B /* SuccessType.swift */,
+				35D2FFEF2EA4A4AFF37AB69939036432 /* SystemLogCollector.swift */,
+				7480BC08DE3EE2FD9C20783D22A6C8DE /* TextAnnotationView.swift */,
+				AF67353172BE1BCED6429824798F6D17 /* UIColor+Palette.swift */,
+				609DC17F59038AA07688BA1E5D726B99 /* UIGestureRecognizer+FailRecognizing.swift */,
+				BA318FD0E89B59DB690D0A3102D76605 /* UIView+PinpointKit.swift */,
+				B179114AB778A4A6EADA1BBFCFC64EB9 /* Editing */,
+			);
+			path = Sources;
+			sourceTree = "<group>";
+		};
+		B179114AB778A4A6EADA1BBFCFC64EB9 /* Editing */ = {
+			isa = PBXGroup;
+			children = (
+				F8049BD84666A20C8DF996CDF6086855 /* AnnotationViewFactory.swift */,
+				DC4B471DDD77E88E2530DD36E63E1972 /* EditImageViewController.swift */,
+				52EFBCD85F7D4BD668169E008D21DBA1 /* EditImageViewControllerDelegate.swift */,
+				ECE082342DE52FF9E10BF1DDA48B30B7 /* Editor.swift */,
+				E1586EA80B07BE4B76BB7D7A69B03C1E /* Tool.swift */,
+			);
+			path = Editing;
+			sourceTree = "<group>";
+		};
 		BB6C40EFEEA9FEB129DF4F24259B5729 /* PinpointKit */ = {
 			isa = PBXGroup;
 			children = (
-				FF048AFA06E6302099DA4DA394297CAE /* PinpointKit */,
+				D493C72482E7BD889D394A969FEC2838 /* PinpointKit */,
 				4C29980A2D4A561BA25397C8E56773CF /* Resources */,
 				58AC3508992DD318897CD797C16A0C13 /* Support Files */,
 			);
@@ -2721,55 +359,12 @@
 			path = PinpointKit;
 			sourceTree = "<group>";
 		};
-		E83DAEF739DFA927950682AAB5A78685 /* Sources */ = {
-			isa = PBXGroup;
-			children = (
-				B31DB1ABB3507BA01BE28168562B0EC6 /* Annotations.swift */,
-				C6492B315E117D0E6EAAD7073A6B2447 /* AnnotationsView.swift */,
-				4C94CF0E383885427113F5A623ACDD26 /* AnnotationView.swift */,
-				FE7D198AB91A0C5A6411679153FE61BB /* ArrowAnnotationView.swift */,
-				7B3669EEE2D65F8A92474F1493B69190 /* ASLLogger.h */,
-				F64FA96C0CD2E32335FC73910EB3DBF6 /* ASLLogger.m */,
-				C14DC172A88E8E9C24FE0F6D1252B22D /* AssetViewModel.swift */,
-				DC94E4D18317B2122E3355C44CF6F5DC /* BarButtonItem.swift */,
-				33252575F4C43369EB7881FD095E79A6 /* BasicLogViewController.swift */,
-				C4ABC1874C8BBE46EE5260CFB37143A6 /* BezierPath.swift */,
-				A03D746D959BD242AD7EE104932D77EF /* BlurAnnotationView.swift */,
-				FBB35E2B00D22D5D09E94AEC1E868D15 /* BoxAnnotationView.swift */,
-				94269342AD6E4DF869008C551241D1AA /* CheckmarkCell.swift */,
-				DF02AC7EAB2737917851495042C90310 /* Configuration.swift */,
-				813D2E34435EE1501FC0AD10B18B5CBB /* EditImageViewController.swift */,
-				F63076845183C8EF1C17AF7C408717CB /* Editor.swift */,
-				708CCA67FB8672A6E8EB8DCF9A231BDA /* Feedback.swift */,
-				5FD88E9F6FB4CC94B8945141ECE71A2F /* FeedbackCollector.swift */,
-				6733DA019BC7A324F5A26C4629413170 /* FeedbackNavigationController.swift */,
-				50C1BDD3ABB07B8A7BBCD459BB256899 /* FeedbackTableViewDataSource.swift */,
-				C268F5A58280743EE0263EB2E87A2353 /* FeedbackViewController.swift */,
-				FD42D91E282A72C41DBF188483391A1B /* Fonts.swift */,
-				A01141892A062EBEA00EABC326D5CDA7 /* KeyboardAvoider.swift */,
-				308EFB29116E9694CC94B7E4B5F1810B /* LogCollector.swift */,
-				09C310F48704DCBC7E2EA2BEF0FC8493 /* LogViewer.swift */,
-				B20D8C32974751216E070EA8C754B672 /* MailSender.swift */,
-				69227C4178B141AB5BD92167E0E75F4B /* MIMEType.swift */,
-				AEE7083B622E6A9934A77733A8C7DCD6 /* NSBundle+PinpointKit.swift */,
-				03DAEB50BD67858130D0CA1DEEFA6228 /* PinpointKit.h */,
-				651C65DBF3118DA171AD92AE444A591E /* PinpointKit.swift */,
-				EE6E736EE9571EBA75A91769BD589154 /* PinpointKit+ShakePresentation.swift */,
-				FDB7F3DC8DEDE9FA796C95EFC581697F /* Screen.swift */,
-				70E34D4375FFD15FE7787007ADFE705C /* ScreenshotDetector.swift */,
-				BA4C8D19657BDD8C40226CEB0B5A4645 /* ScreenshotHeaderView.swift */,
-				DF2CD938941D0BE9B3B64FEC02C49155 /* Screenshotter.swift */,
-				F8BE55E3B1E52F7CB434585C4BE07807 /* Sender.swift */,
-				13E8AF04F08C02B812EE5AFF7A6EC8E9 /* ShakeDetectingWindow.swift */,
-				21067E360F3F2F854C7C4403B344995F /* ShakeDetectingWindowDelegate.swift */,
-				1161236D60FF011C936223C0BAD2A693 /* StrokeLayoutManager.swift */,
-				721D6A10410E15440B8038A9521045FA /* SuccessType.swift */,
-				98CD5385E048E2DC4A150C39D3901E7A /* SystemLogCollector.swift */,
-				88E19F81A1C7530CBB66A1BBB3D3D656 /* TextAnnotationView.swift */,
-				6007368D33652B38921F7729507BBAF8 /* UIColor+Palette.swift */,
-				24F7EC5656617F15ED8CE029B891A06B /* UIGestureRecognizer+FailRecognizing.swift */,
-			);
-			path = Sources;
+		D493C72482E7BD889D394A969FEC2838 /* PinpointKit */ = {
+			isa = PBXGroup;
+			children = (
+				A75CF8013914B1FE7930D21A9C1AC788 /* Sources */,
+			);
+			path = PinpointKit;
 			sourceTree = "<group>";
 		};
 		F9FB150F6B6574A85F2CC76A711619F2 /* Resources */ = {
@@ -2784,24 +379,16 @@
 			path = Resources;
 			sourceTree = "<group>";
 		};
-		FF048AFA06E6302099DA4DA394297CAE /* PinpointKit */ = {
-			isa = PBXGroup;
-			children = (
-				E83DAEF739DFA927950682AAB5A78685 /* Sources */,
-			);
-			path = PinpointKit;
-			sourceTree = "<group>";
-		};
 /* End PBXGroup section */
 
 /* Begin PBXHeadersBuildPhase section */
-		22F1661B0148382377E680A50A3D403A /* Headers */ = {
+		18955438229CF9826E4CF2A9B8586C4F /* Headers */ = {
 			isa = PBXHeadersBuildPhase;
 			buildActionMask = 2147483647;
 			files = (
-				CA4CF9B598F5F953E51E57C2F96D9B50 /* ASLLogger.h in Headers */,
-				BB1B3A957A7027B897588FD80BF82754 /* PinpointKit-umbrella.h in Headers */,
-				1407F593B8E00CA13C16A0A59D7C8BC8 /* PinpointKit.h in Headers */,
+				9C66C06568F5476556C243A38409CFFF /* ASLLogger.h in Headers */,
+				FC70CAC01E5ECC0489DA8B4545CAA406 /* PinpointKit-umbrella.h in Headers */,
+				4B4ED930C4CFCBFC58AF29E8FE0CA689 /* PinpointKit.h in Headers */,
 			);
 			runOnlyForDeploymentPostprocessing = 0;
 		};
@@ -2816,6 +403,24 @@
 /* End PBXHeadersBuildPhase section */
 
 /* Begin PBXNativeTarget section */
+		182FFF4FEDA30235CE9D79A0E510AB52 /* PinpointKit */ = {
+			isa = PBXNativeTarget;
+			buildConfigurationList = 84D22B6467420C6B8718D075EEDA140F /* Build configuration list for PBXNativeTarget "PinpointKit" */;
+			buildPhases = (
+				CDBCBB72B9B3AD49F3E1620246FE5AB0 /* Sources */,
+				7EA9D4B2115C0DF134BADD8F0C38E59A /* Frameworks */,
+				18955438229CF9826E4CF2A9B8586C4F /* Headers */,
+				9D154A08B1F390C49A97A6B805993AF7 /* Resources */,
+			);
+			buildRules = (
+			);
+			dependencies = (
+			);
+			name = PinpointKit;
+			productName = PinpointKit;
+			productReference = 0148F29BAA8B901AF499610F69E21EB0 /* PinpointKit.framework */;
+			productType = "com.apple.product-type.framework";
+		};
 		2ED2D46342267A190C7F574FDD87649E /* Pods-PinpointKitExample */ = {
 			isa = PBXNativeTarget;
 			buildConfigurationList = 921490ED0F791240B032DBE4C7C5DFF4 /* Build configuration list for PBXNativeTarget "Pods-PinpointKitExample" */;
@@ -2832,24 +437,6 @@
 			name = "Pods-PinpointKitExample";
 			productName = "Pods-PinpointKitExample";
 			productReference = FFC218B076577FDDB35FED8A4C0FBB33 /* Pods_PinpointKitExample.framework */;
-			productType = "com.apple.product-type.framework";
-		};
-		9B8B36ABA2A9EBDDB1077CC3B4BA7F10 /* PinpointKit */ = {
-			isa = PBXNativeTarget;
-			buildConfigurationList = 679A2DD03AA9BD15EA2BE1C60902E27D /* Build configuration list for PBXNativeTarget "PinpointKit" */;
-			buildPhases = (
-				E943D530CE9FC3379905AAD69607B221 /* Sources */,
-				BED5D1D47F854843E39EE891BA309981 /* Frameworks */,
-				22F1661B0148382377E680A50A3D403A /* Headers */,
-				A35BE90603F83EC9CC29F6E5658E0938 /* Resources */,
-			);
-			buildRules = (
-			);
-			dependencies = (
-			);
-			name = PinpointKit;
-			productName = PinpointKit;
-			productReference = 0148F29BAA8B901AF499610F69E21EB0 /* PinpointKit.framework */;
 			productType = "com.apple.product-type.framework";
 		};
 /* End PBXNativeTarget section */
@@ -2873,22 +460,22 @@
 			projectDirPath = "";
 			projectRoot = "";
 			targets = (
-				9B8B36ABA2A9EBDDB1077CC3B4BA7F10 /* PinpointKit */,
+				182FFF4FEDA30235CE9D79A0E510AB52 /* PinpointKit */,
 				2ED2D46342267A190C7F574FDD87649E /* Pods-PinpointKitExample */,
 			);
 		};
 /* End PBXProject section */
 
 /* Begin PBXResourcesBuildPhase section */
-		A35BE90603F83EC9CC29F6E5658E0938 /* Resources */ = {
+		9D154A08B1F390C49A97A6B805993AF7 /* Resources */ = {
 			isa = PBXResourcesBuildPhase;
 			buildActionMask = 2147483647;
 			files = (
-				58521C22D881E4BF2EC4ADFE1349E3BF /* Media.xcassets in Resources */,
-				2C45E71FDF58892717B486B758C3B805 /* PinpointKit.xcassets in Resources */,
-				8B444CABA3742FA64C8302F43BA08E51 /* SourceSansPro-Bold.ttf in Resources */,
-				35A7B834AB71C289E21E903985B82530 /* SourceSansPro-Regular.ttf in Resources */,
-				CDF8AB1E14BDD136D6CD9D447A15DAE4 /* SourceSansPro-Semibold.ttf in Resources */,
+				613EA5EFD24BB006C6B8A25DF10C4A9D /* Media.xcassets in Resources */,
+				5C907815BE64D689B1FC1BE06F095F39 /* PinpointKit.xcassets in Resources */,
+				A19065519064D118E2F5A5BD14E1EF8F /* SourceSansPro-Bold.ttf in Resources */,
+				BA4A3EA2DC0C1D4DDB1703F45B5F285A /* SourceSansPro-Regular.ttf in Resources */,
+				C82CB0875443328967DE0D7931A4416A /* SourceSansPro-Semibold.ttf in Resources */,
 			);
 			runOnlyForDeploymentPostprocessing = 0;
 		};
@@ -2903,53 +490,58 @@
 			);
 			runOnlyForDeploymentPostprocessing = 0;
 		};
-		E943D530CE9FC3379905AAD69607B221 /* Sources */ = {
+		CDBCBB72B9B3AD49F3E1620246FE5AB0 /* Sources */ = {
 			isa = PBXSourcesBuildPhase;
 			buildActionMask = 2147483647;
 			files = (
-				EA73E098F6B56EF30AB8C9A92E48177D /* Annotations.swift in Sources */,
-				63ED033FE57EEE260EB80A96F6E67690 /* AnnotationsView.swift in Sources */,
-				7FC66350CA031F7497F9722E4DDBF3DE /* AnnotationView.swift in Sources */,
-				332A66578AA173EFBB2B05454B98F508 /* ArrowAnnotationView.swift in Sources */,
-				CC7BC09B7369DA664DE882B252EC64BB /* ASLLogger.m in Sources */,
-				808AF2B28D10935DFDEC364D42020D43 /* AssetViewModel.swift in Sources */,
-				C25E3FA566D98B00318E14DEF3C851A3 /* BarButtonItem.swift in Sources */,
-				690B6228BFAA9EFBBF57D61A18180C71 /* BasicLogViewController.swift in Sources */,
-				FFDC42DCF1749F6967A9E2A7A24D54F4 /* BezierPath.swift in Sources */,
-				2950AA274470CF2174B19D5504E66542 /* BlurAnnotationView.swift in Sources */,
-				758C6BA7576623868C400189015B6347 /* BoxAnnotationView.swift in Sources */,
-				0130A542E043A987C50498C1B037F06C /* CheckmarkCell.swift in Sources */,
-				890EA43E1FB747B76D8330DFCF23B60C /* Configuration.swift in Sources */,
-				9634E0A24336A92C56688B7CDEA7C583 /* EditImageViewController.swift in Sources */,
-				B0CC6797F7BFD55D5F8B0A9B610B9183 /* Editor.swift in Sources */,
-				373C7821EFF2B80FD45E871A4D344570 /* Feedback.swift in Sources */,
-				D8770CA427CB802A6DCCAFE0C5A6E85F /* FeedbackCollector.swift in Sources */,
-				60A252125012EF56A5DBA1A77924AF0C /* FeedbackNavigationController.swift in Sources */,
-				04500FA0CAD89E462E80D853F71C5F14 /* FeedbackTableViewDataSource.swift in Sources */,
-				CEED22E33F3E513B51FA541D90CCC561 /* FeedbackViewController.swift in Sources */,
-				9614F1D9498858628D4E8F1329EA864D /* Fonts.swift in Sources */,
-				527071B76A4E63A8438DCB52C2B0DFB3 /* KeyboardAvoider.swift in Sources */,
-				F42F8D76D8AEAED41E16F01E08A81B79 /* LogCollector.swift in Sources */,
-				AE8BA2A97DEE6F7A424EAA25381EF93D /* LogViewer.swift in Sources */,
-				30BC827D3592DBB59A65C2174827163A /* MailSender.swift in Sources */,
-				D7A91CC5352129F0951B4FC0D99DF228 /* MIMEType.swift in Sources */,
-				0DD73383E1683F9D70298A90DB000963 /* NSBundle+PinpointKit.swift in Sources */,
-				3E886F463F78B13DE71D2812467D4F22 /* PinpointKit+ShakePresentation.swift in Sources */,
-				1187B85667949CE59F784EBB9D2702A5 /* PinpointKit-dummy.m in Sources */,
-				51109F1AB5D13029C6751B1D73874240 /* PinpointKit.swift in Sources */,
-				CC257124BD0AD718044CBA266C29E095 /* Screen.swift in Sources */,
-				DCE490AE9E917184E263F5A532DA8329 /* ScreenshotDetector.swift in Sources */,
-				B22AEE4591136B22705208C22AD45047 /* ScreenshotHeaderView.swift in Sources */,
-				BE357C55C349639F2FAC0F4781735213 /* Screenshotter.swift in Sources */,
-				8547B635A00D79DDD4BEC8C73DA23342 /* Sender.swift in Sources */,
-				E49A2DC70651119CD777DFECB189F84C /* ShakeDetectingWindow.swift in Sources */,
-				AAEB8D728E3E39A6151F217D1D9C80D5 /* ShakeDetectingWindowDelegate.swift in Sources */,
-				19B15A57591BCA1C433B930A9F45C090 /* StrokeLayoutManager.swift in Sources */,
-				64B6331B3C55E7778F76ED7E2B7D1607 /* SuccessType.swift in Sources */,
-				011D80883268814717C299997F53B8A0 /* SystemLogCollector.swift in Sources */,
-				B2B901A9DEFEE30843D4C496500BFE0A /* TextAnnotationView.swift in Sources */,
-				A46E9ADF7DA3CC4AE8B79094E8ED2BA2 /* UIColor+Palette.swift in Sources */,
-				3DF6CC0600538D57016D5BE705F9C56B /* UIGestureRecognizer+FailRecognizing.swift in Sources */,
+				615EF4E652D15BAEABC727A5EC34ECF9 /* Annotations.swift in Sources */,
+				80B0E8B8E220AA8298C4651B1D8AE7AE /* AnnotationsView.swift in Sources */,
+				1AF1BC45646125BEE396240D9E0971A8 /* AnnotationView.swift in Sources */,
+				AED16DDA74FCF9CB31A7A73066C2BD12 /* AnnotationViewFactory.swift in Sources */,
+				53D7097F7409F60AC34C911925EAAFC6 /* ArrowAnnotationView.swift in Sources */,
+				F47AF05169B3089F54A8AAD1D2E0D3ED /* ASLLogger.m in Sources */,
+				AAFAE1D304E2131EBBF36BEAAB72BD37 /* AssetViewModel.swift in Sources */,
+				1F0C757DF6CFA9FED062B9D52F0C6A62 /* BarButtonItem.swift in Sources */,
+				28F6B63B601DE48E639CCD5C71C0442C /* BasicLogViewController.swift in Sources */,
+				F2A6812BA1EF397ED1F5E548A7F405DB /* BezierPath.swift in Sources */,
+				008E05CFB02A57E560A28EB3E7E9B4CA /* BlurAnnotationView.swift in Sources */,
+				63206C6BE7386CBCC5DD499641DC636D /* BoxAnnotationView.swift in Sources */,
+				AEA57F6C45C2438038BD9320CFE546C6 /* CheckmarkCell.swift in Sources */,
+				EA7F188DD14EE3B620B2B8B4B10830B6 /* Configuration.swift in Sources */,
+				E74155768C9E3E0FAE6CBB4510F727D9 /* EditImageViewController.swift in Sources */,
+				FA327432B4B6ADF8D9215F49233AAAEE /* EditImageViewControllerDelegate.swift in Sources */,
+				0A78DE546FBF6F550C575F1F6DC21F76 /* Editor.swift in Sources */,
+				4F0A13EAFD50008EC9860558EE512B95 /* Feedback.swift in Sources */,
+				012A517E547A3BB1532E9B5554DC2129 /* FeedbackCollector.swift in Sources */,
+				B7A3329254D8500D9D7DDE32A4F756A1 /* FeedbackNavigationController.swift in Sources */,
+				F93F8A2321FE642D7C775B8D925C918B /* FeedbackTableViewDataSource.swift in Sources */,
+				11698D8666FA4C2B610B2194B59E21A8 /* FeedbackViewController.swift in Sources */,
+				909A85065FBD85B6830A578D2C04D2A2 /* Fonts.swift in Sources */,
+				7F92652D6B4752D30C45A5807A390366 /* KeyboardAvoider.swift in Sources */,
+				26AC84E1C22FAF3850B6D7838D73A939 /* LogCollector.swift in Sources */,
+				03B0E26085F5E18030B6070E1532ABC1 /* LogViewer.swift in Sources */,
+				1688209FE13301022763A772BE9E769A /* MailSender.swift in Sources */,
+				C68DEF231A40D37E22E518F8B160BE24 /* MIMEType.swift in Sources */,
+				D9AA876A8A9E0B4F2989F2D887A8C6A7 /* NavigationController.swift in Sources */,
+				14B2706841ECCECAF2CF159B7CA28A5B /* NSBundle+PinpointKit.swift in Sources */,
+				CA9BF8FAB10E32BCA4324D10CACEB8D1 /* PinpointKit+ShakePresentation.swift in Sources */,
+				E7C87DCDA221722128CE5A6C78F993B4 /* PinpointKit-dummy.m in Sources */,
+				510BE8E4025A39B3AA39BA1C2645E39C /* PinpointKit.swift in Sources */,
+				DBF880588F56252CF816850B87375CF0 /* Screen.swift in Sources */,
+				7BF75C99E9EF74EC3751AE6727783736 /* ScreenshotDetector.swift in Sources */,
+				E6FB25AAFDD1AB9E0A78AE873703C0AB /* ScreenshotHeaderView.swift in Sources */,
+				B580C3EF9B81D01123CDF097F8F5896C /* Screenshotter.swift in Sources */,
+				08FC4723992BB365B7080BFF116AE0DA /* Sender.swift in Sources */,
+				76CB28A9D4C73E7950F3E6A03EE2CB1A /* ShakeDetectingWindow.swift in Sources */,
+				04EAA1BF911EE8BC92F87E267A9B9E56 /* ShakeDetectingWindowDelegate.swift in Sources */,
+				597FB691FF192F6F0980231E3546F36E /* StrokeLayoutManager.swift in Sources */,
+				FA01901CC0F6BFD1CA001AC158982243 /* SuccessType.swift in Sources */,
+				1ABC7469F1497B8673ED91624C0F8386 /* SystemLogCollector.swift in Sources */,
+				BE43020704E10FE27C3089ACC8CEDF45 /* TextAnnotationView.swift in Sources */,
+				F8624E67025C8D37868ED9B750881AC1 /* Tool.swift in Sources */,
+				C7E556D4846CC1B9E7ED6DD9F65C5C6D /* UIColor+Palette.swift in Sources */,
+				477BDC52EF1096E68515DF82FF8F0657 /* UIGestureRecognizer+FailRecognizing.swift in Sources */,
+				0726EE5B4188E51CABFA32DB99A12F99 /* UIView+PinpointKit.swift in Sources */,
 			);
 			runOnlyForDeploymentPostprocessing = 0;
 		};
@@ -2959,7 +551,7 @@
 		CEB819B19D037CC3B4ECE09088FD65DA /* PBXTargetDependency */ = {
 			isa = PBXTargetDependency;
 			name = PinpointKit;
-			target = 9B8B36ABA2A9EBDDB1077CC3B4BA7F10 /* PinpointKit */;
+			target = 182FFF4FEDA30235CE9D79A0E510AB52 /* PinpointKit */;
 			targetProxy = 6184B356E0020B4F491AE1B2D146240E /* PBXContainerItemProxy */;
 		};
 /* End PBXTargetDependency section */
@@ -2999,7 +591,36 @@
 			};
 			name = Debug;
 		};
-		3C57C31ADFC15C967B91D90290DDC9C5 /* Debug */ = {
+		47D5FB21A04CEBE889EE4F436F4CFFC1 /* Release */ = {
+			isa = XCBuildConfiguration;
+			baseConfigurationReference = 70C65AA65F77BEC4C0F59BE7B5BDD25D /* PinpointKit.xcconfig */;
+			buildSettings = {
+				"CODE_SIGN_IDENTITY[sdk=iphoneos*]" = "iPhone Developer";
+				CURRENT_PROJECT_VERSION = 1;
+				DEBUG_INFORMATION_FORMAT = "dwarf-with-dsym";
+				DEFINES_MODULE = YES;
+				DYLIB_COMPATIBILITY_VERSION = 1;
+				DYLIB_CURRENT_VERSION = 1;
+				DYLIB_INSTALL_NAME_BASE = "@rpath";
+				ENABLE_STRICT_OBJC_MSGSEND = YES;
+				GCC_NO_COMMON_BLOCKS = YES;
+				GCC_PREFIX_HEADER = "Target Support Files/PinpointKit/PinpointKit-prefix.pch";
+				INFOPLIST_FILE = "Target Support Files/PinpointKit/Info.plist";
+				INSTALL_PATH = "$(LOCAL_LIBRARY_DIR)/Frameworks";
+				IPHONEOS_DEPLOYMENT_TARGET = 9.0;
+				LD_RUNPATH_SEARCH_PATHS = "$(inherited) @executable_path/Frameworks @loader_path/Frameworks";
+				MODULEMAP_FILE = "Target Support Files/PinpointKit/PinpointKit.modulemap";
+				MTL_ENABLE_DEBUG_INFO = NO;
+				PRODUCT_NAME = PinpointKit;
+				SDKROOT = iphoneos;
+				SKIP_INSTALL = YES;
+				TARGETED_DEVICE_FAMILY = "1,2";
+				VERSIONING_SYSTEM = "apple-generic";
+				VERSION_INFO_PREFIX = "";
+			};
+			name = Release;
+		};
+		72DEF532F3F3A0599577A33EB40ED738 /* Debug */ = {
 			isa = XCBuildConfiguration;
 			baseConfigurationReference = 70C65AA65F77BEC4C0F59BE7B5BDD25D /* PinpointKit.xcconfig */;
 			buildSettings = {
@@ -3071,35 +692,6 @@
 			};
 			name = Debug;
 		};
-		B1B09C35BD6C1ABDA4D450B19B98C3E6 /* Release */ = {
-			isa = XCBuildConfiguration;
-			baseConfigurationReference = 70C65AA65F77BEC4C0F59BE7B5BDD25D /* PinpointKit.xcconfig */;
-			buildSettings = {
-				"CODE_SIGN_IDENTITY[sdk=iphoneos*]" = "iPhone Developer";
-				CURRENT_PROJECT_VERSION = 1;
-				DEBUG_INFORMATION_FORMAT = "dwarf-with-dsym";
-				DEFINES_MODULE = YES;
-				DYLIB_COMPATIBILITY_VERSION = 1;
-				DYLIB_CURRENT_VERSION = 1;
-				DYLIB_INSTALL_NAME_BASE = "@rpath";
-				ENABLE_STRICT_OBJC_MSGSEND = YES;
-				GCC_NO_COMMON_BLOCKS = YES;
-				GCC_PREFIX_HEADER = "Target Support Files/PinpointKit/PinpointKit-prefix.pch";
-				INFOPLIST_FILE = "Target Support Files/PinpointKit/Info.plist";
-				INSTALL_PATH = "$(LOCAL_LIBRARY_DIR)/Frameworks";
-				IPHONEOS_DEPLOYMENT_TARGET = 9.0;
-				LD_RUNPATH_SEARCH_PATHS = "$(inherited) @executable_path/Frameworks @loader_path/Frameworks";
-				MODULEMAP_FILE = "Target Support Files/PinpointKit/PinpointKit.modulemap";
-				MTL_ENABLE_DEBUG_INFO = NO;
-				PRODUCT_NAME = PinpointKit;
-				SDKROOT = iphoneos;
-				SKIP_INSTALL = YES;
-				TARGETED_DEVICE_FAMILY = "1,2";
-				VERSIONING_SYSTEM = "apple-generic";
-				VERSION_INFO_PREFIX = "";
-			};
-			name = Release;
-		};
 		E9B8B75E6938923FF53CD8423CEE9E53 /* Release */ = {
 			isa = XCBuildConfiguration;
 			baseConfigurationReference = 1B5B6A4B3BF2B3CF780CDC82754080EF /* Pods-PinpointKitExample.release.xcconfig */;
@@ -3183,11 +775,11 @@
 			defaultConfigurationIsVisible = 0;
 			defaultConfigurationName = Release;
 		};
-		679A2DD03AA9BD15EA2BE1C60902E27D /* Build configuration list for PBXNativeTarget "PinpointKit" */ = {
+		84D22B6467420C6B8718D075EEDA140F /* Build configuration list for PBXNativeTarget "PinpointKit" */ = {
 			isa = XCConfigurationList;
 			buildConfigurations = (
-				3C57C31ADFC15C967B91D90290DDC9C5 /* Debug */,
-				B1B09C35BD6C1ABDA4D450B19B98C3E6 /* Release */,
+				72DEF532F3F3A0599577A33EB40ED738 /* Debug */,
+				47D5FB21A04CEBE889EE4F436F4CFFC1 /* Release */,
 			);
 			defaultConfigurationIsVisible = 0;
 			defaultConfigurationName = Release;
@@ -3204,5 +796,4 @@
 /* End XCConfigurationList section */
 	};
 	rootObject = D41D8CD98F00B204E9800998ECF8427E /* Project object */;
-}
->>>>>>> d1e57ef9
+}