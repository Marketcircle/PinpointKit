//
//  ViewController.swift
//  PinpointKitExample
//
//  Created by Paul Rehkugler on 2/7/16.
//  Copyright © 2016 Lickability. All rights reserved.
//

import UIKit
import PinpointKit

final class ViewController: UITableViewController {
    
    private let pinpointKit = PinpointKit(feedbackRecipients: ["feedback@example.com"])
    
    override func viewDidLoad() {
        super.viewDidLoad()
        
        // Hides the infinite cells footer.
        tableView.tableFooterView = UIView()
    }
    
    override func viewDidAppear(_ animated: Bool) {
        super.viewDidAppear(animated)
        
<<<<<<< HEAD
        PinpointKit.defaultPinpointKit.show(from: self)
=======
        pinpointKit.show(fromViewController: self)
>>>>>>> c226e72c
    }
}<|MERGE_RESOLUTION|>--- conflicted
+++ resolved
@@ -23,10 +23,6 @@
     override func viewDidAppear(_ animated: Bool) {
         super.viewDidAppear(animated)
         
-<<<<<<< HEAD
-        PinpointKit.defaultPinpointKit.show(from: self)
-=======
         pinpointKit.show(fromViewController: self)
->>>>>>> c226e72c
     }
 }