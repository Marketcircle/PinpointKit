//
//  ViewController.swift
//  PinpointKitExample
//
//  Created by Paul Rehkugler on 2/7/16.
//  Copyright © 2016 Lickability. All rights reserved.
//

import UIKit
import PinpointKit

final class ViewController: UIViewController {
    override func viewDidLoad() {
        super.viewDidLoad()
        
        view.backgroundColor = UIColor.lightGrayColor()
    }
<<<<<<< HEAD
    
    override func viewDidAppear(animated: Bool) {
        super.viewDidAppear(animated)
        PinpointKit.defaultPinpointKit.show(fromViewController: self)
    }
}
=======
}
>>>>>>> d38d1ebc
<|MERGE_RESOLUTION|>--- conflicted
+++ resolved
@@ -15,13 +15,9 @@
         
         view.backgroundColor = UIColor.lightGrayColor()
     }
-<<<<<<< HEAD
     
     override func viewDidAppear(animated: Bool) {
         super.viewDidAppear(animated)
         PinpointKit.defaultPinpointKit.show(fromViewController: self)
     }
-}
-=======
-}
->>>>>>> d38d1ebc
+}