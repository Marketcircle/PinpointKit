//
//  ViewController.swift
//  PinpointKitExample
//
//  Created by Paul Rehkugler on 2/7/16.
//  Copyright © 2016 Lickability. All rights reserved.
//

import UIKit
import PinpointKit

final class ViewController: UIViewController {
    override func viewDidLoad() {
        super.viewDidLoad()
        
        view.backgroundColor = UIColor.lightGrayColor()
    }
    
    override func viewDidAppear(animated: Bool) {
        super.viewDidAppear(animated)
<<<<<<< HEAD
=======
        
>>>>>>> d34f1d46
        PinpointKit.defaultPinpointKit.show(fromViewController: self)
    }
}<|MERGE_RESOLUTION|>--- conflicted
+++ resolved
@@ -18,10 +18,7 @@
     
     override func viewDidAppear(animated: Bool) {
         super.viewDidAppear(animated)
-<<<<<<< HEAD
-=======
         
->>>>>>> d34f1d46
         PinpointKit.defaultPinpointKit.show(fromViewController: self)
     }
 }